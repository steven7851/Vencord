--- conflicted
+++ resolved
@@ -1,10 +1,10 @@
 /*
-<<<<<<< HEAD
  * Vencord, a Discord client mod
  * Copyright (c) 2024 Vendicated and contributors
  * SPDX-License-Identifier: GPL-3.0-or-later
  */
 
+import { UNCONFIGURABLE_PROPERTIES } from "./misc";
 import { AnyObject } from "./types";
 
 export type ProxyLazy<T = AnyObject> = T & {
@@ -16,28 +16,6 @@
 export const proxyLazyCache = Symbol.for("vencord.lazy.cached");
 
 export function makeLazy<T>(factory: () => T, attempts = 5, { isIndirect = false }: { isIndirect?: boolean; } = {}): () => T {
-=======
- * Vencord, a modification for Discord's desktop app
- * Copyright (c) 2022 Vendicated and contributors
- *
- * This program is free software: you can redistribute it and/or modify
- * it under the terms of the GNU General Public License as published by
- * the Free Software Foundation, either version 3 of the License, or
- * (at your option) any later version.
- *
- * This program is distributed in the hope that it will be useful,
- * but WITHOUT ANY WARRANTY; without even the implied warranty of
- * MERCHANTABILITY or FITNESS FOR A PARTICULAR PURPOSE.  See the
- * GNU General Public License for more details.
- *
- * You should have received a copy of the GNU General Public License
- * along with this program.  If not, see <https://www.gnu.org/licenses/>.
-*/
-
-import { UNCONFIGURABLE_PROPERTIES } from "./misc";
-
-export function makeLazy<T>(factory: () => T, attempts = 5): () => T {
->>>>>>> 2a77941d
     let tries = 0;
     let cache: T;
 
@@ -58,72 +36,25 @@
     return getter;
 }
 
-<<<<<<< HEAD
-// Proxies demand that these properties be unmodified, so proxyLazy
-// will always return the function default for them.
-const unconfigurable = ["arguments", "caller", "prototype"];
-
 const handler: ProxyHandler<any> = {
     ...Object.fromEntries(Object.getOwnPropertyNames(Reflect).map(propName =>
         [propName, (target: any, ...args: any[]) => Reflect[propName](target[proxyLazyGet](), ...args)]
     )),
     ownKeys: target => {
         const keys = Reflect.ownKeys(target[proxyLazyGet]());
-        for (const key of unconfigurable) {
+        for (const key of UNCONFIGURABLE_PROPERTIES) {
             if (!keys.includes(key)) keys.push(key);
         }
         return keys;
     },
     getOwnPropertyDescriptor: (target, p) => {
-        if (typeof p === "string" && unconfigurable.includes(p))
+        if (typeof p === "string" && UNCONFIGURABLE_PROPERTIES.includes(p))
             return Reflect.getOwnPropertyDescriptor(target, p);
 
         const descriptor = Reflect.getOwnPropertyDescriptor(target[proxyLazyGet](), p);
         if (descriptor) Object.defineProperty(target, p, descriptor);
         return descriptor;
     }
-=======
-const handler: ProxyHandler<any> = {};
-
-const kGET = Symbol.for("vencord.lazy.get");
-const kCACHE = Symbol.for("vencord.lazy.cached");
-
-for (const method of [
-    "apply",
-    "construct",
-    "defineProperty",
-    "deleteProperty",
-    "getOwnPropertyDescriptor",
-    "getPrototypeOf",
-    "has",
-    "isExtensible",
-    "ownKeys",
-    "preventExtensions",
-    "set",
-    "setPrototypeOf"
-]) {
-    handler[method] =
-        (target: any, ...args: any[]) => Reflect[method](target[kGET](), ...args);
-}
-
-handler.ownKeys = target => {
-    const v = target[kGET]();
-    const keys = Reflect.ownKeys(v);
-    for (const key of UNCONFIGURABLE_PROPERTIES) {
-        if (!keys.includes(key)) keys.push(key);
-    }
-    return keys;
-};
-
-handler.getOwnPropertyDescriptor = (target, p) => {
-    if (typeof p === "string" && UNCONFIGURABLE_PROPERTIES.includes(p))
-        return Reflect.getOwnPropertyDescriptor(target, p);
-
-    const descriptor = Reflect.getOwnPropertyDescriptor(target[kGET](), p);
-
-    if (descriptor) Object.defineProperty(target, p, descriptor);
-    return descriptor;
->>>>>>> 2a77941d
 };
 
 /**
