/*
 * Vencord, a Discord client mod
 * Copyright (c) 2024 Vendicated and contributors
 * SPDX-License-Identifier: GPL-3.0-or-later
 */

import { AnyObject } from "./types";

export type ProxyLazy<T = AnyObject> = T & {
    [proxyLazyGet]: () => T;
    [proxyLazyCache]: T | undefined;
};

export const proxyLazyGet = Symbol.for("vencord.lazy.get");
export const proxyLazyCache = Symbol.for("vencord.lazy.cached");

export type LazyFunction<T> = (() => T) & {
    $$vencordLazyFailed: () => boolean;
};

export function makeLazy<T>(factory: () => T, attempts = 5, { isIndirect = false }: { isIndirect?: boolean; } = {}): LazyFunction<T> {
    let tries = 0;
    let cache: T;

    const getter = () => {
        if (!cache && attempts > tries) {
            tries++;
            cache = factory();
            if (!cache && attempts === tries && !isIndirect) {
                console.error(`makeLazy factory failed:\n\n${factory}`);
            }
        }

        return cache;
    };

    getter.$$vencordLazyFailed = () => tries === attempts;

    return getter;
}

// Proxies demand that these properties be unmodified, so proxyLazy
// will always return the function default for them.
const unconfigurable = ["arguments", "caller", "prototype"];

<<<<<<< HEAD
const handler: ProxyHandler<any> = {
    ...Object.fromEntries(Object.getOwnPropertyNames(Reflect).map(propName =>
        [propName, (target: any, ...args: any[]) => Reflect[propName](target[proxyLazyGet](), ...args)]
    )),
    set: (target, p, newValue) => {
        const lazyTarget = target[proxyLazyGet]();
        return Reflect.set(lazyTarget, p, newValue, lazyTarget);
    },
    ownKeys: target => {
        const keys = Reflect.ownKeys(target[proxyLazyGet]());
        for (const key of unconfigurable) {
            if (!keys.includes(key)) keys.push(key);
        }
        return keys;
    },
    getOwnPropertyDescriptor: (target, p) => {
        if (typeof p === "string" && unconfigurable.includes(p))
            return Reflect.getOwnPropertyDescriptor(target, p);

        const descriptor = Reflect.getOwnPropertyDescriptor(target[proxyLazyGet](), p);
        if (descriptor) Object.defineProperty(target, p, descriptor);
        return descriptor;
    }
=======
const handler: ProxyHandler<any> = {};

export const SYM_LAZY_GET = Symbol.for("vencord.lazy.get");
export const SYM_LAZY_CACHED = Symbol.for("vencord.lazy.cached");

for (const method of [
    "apply",
    "construct",
    "defineProperty",
    "deleteProperty",
    "getOwnPropertyDescriptor",
    "getPrototypeOf",
    "has",
    "isExtensible",
    "ownKeys",
    "preventExtensions",
    "set",
    "setPrototypeOf"
]) {
    handler[method] =
        (target: any, ...args: any[]) => Reflect[method](target[SYM_LAZY_GET](), ...args);
}

handler.ownKeys = target => {
    const v = target[SYM_LAZY_GET]();
    const keys = Reflect.ownKeys(v);
    for (const key of unconfigurable) {
        if (!keys.includes(key)) keys.push(key);
    }
    return keys;
};

handler.getOwnPropertyDescriptor = (target, p) => {
    if (typeof p === "string" && unconfigurable.includes(p))
        return Reflect.getOwnPropertyDescriptor(target, p);

    const descriptor = Reflect.getOwnPropertyDescriptor(target[SYM_LAZY_GET](), p);

    if (descriptor) Object.defineProperty(target, p, descriptor);
    return descriptor;
>>>>>>> a78dba32
};

/**
 * Wraps the result of factory in a Proxy you can consume as if it wasn't lazy.
 * On first property access, the factory is evaluated.
 * @param factory Factory returning the result
 * @param attempts How many times to try to evaluate the factory before giving up
 * @returns Result of factory function
 */
export function proxyLazy<T = AnyObject>(factory: () => T, attempts = 5, isChild = false): ProxyLazy<T> {
    const get = makeLazy(factory, attempts, { isIndirect: true });

    let isSameTick = true;
    if (!isChild) setTimeout(() => isSameTick = false, 0);

<<<<<<< HEAD
    // Define the function in an object to preserve the name after minification
    const proxyDummy = ({ ProxyDummy() { } }).ProxyDummy;
    Object.assign(proxyDummy, {
        [proxyLazyGet]() {
            if (!proxyDummy[proxyLazyCache]) {
                if (!get.$$vencordLazyFailed()) {
                    proxyDummy[proxyLazyCache] = get();
                }

                if (!proxyDummy[proxyLazyCache]) {
                    throw new Error(`proxyLazy factory failed:\n\n${factory}`);
                } else {
                    if (typeof proxyDummy[proxyLazyCache] === "function") {
                        proxy.toString = proxyDummy[proxyLazyCache].toString.bind(proxyDummy[proxyLazyCache]);
                    }
                }
            }

            return proxyDummy[proxyLazyCache];
        },
        [proxyLazyCache]: void 0 as T | undefined
=======
    let tries = 0;
    const proxyDummy = Object.assign(function () { }, {
        [SYM_LAZY_CACHED]: void 0 as T | undefined,
        [SYM_LAZY_GET]() {
            if (!proxyDummy[SYM_LAZY_CACHED] && attempts > tries++) {
                proxyDummy[SYM_LAZY_CACHED] = factory();
                if (!proxyDummy[SYM_LAZY_CACHED] && attempts === tries)
                    console.error("Lazy factory failed:", factory);
            }
            return proxyDummy[SYM_LAZY_CACHED];
        }
>>>>>>> a78dba32
    });

    const proxy = new Proxy(proxyDummy, {
        ...handler,
<<<<<<< HEAD
        get(target, p) {
            if (p === proxyLazyGet) return target[proxyLazyGet];
            if (p === proxyLazyCache) return target[proxyLazyCache];

            // If we're still in the same tick, it means the lazy was immediately used.
=======
        get(target, p, receiver) {
            if (p === SYM_LAZY_CACHED || p === SYM_LAZY_GET)
                return Reflect.get(target, p, receiver);

            // if we're still in the same tick, it means the lazy was immediately used.
>>>>>>> a78dba32
            // thus, we lazy proxy the get access to make things like destructuring work as expected
            // meow here will also be a lazy
            // `const { meow } = proxyLazy(() => ({ meow: [] }));`
            if (!isChild && isSameTick) {
                return proxyLazy(
<<<<<<< HEAD
                    () => {
                        const lazyTarget = target[proxyLazyGet]();
                        return Reflect.get(lazyTarget, p, lazyTarget);
                    },
                    attempts,
                    true
                );
            }

            const lazyTarget = target[proxyLazyGet]();
=======
                    () => Reflect.get(target[SYM_LAZY_GET](), p, receiver),
                    attempts,
                    true
                );
            const lazyTarget = target[SYM_LAZY_GET]();
>>>>>>> a78dba32
            if (typeof lazyTarget === "object" || typeof lazyTarget === "function") {
                return Reflect.get(lazyTarget, p, lazyTarget);
            }

            throw new Error("proxyLazy called on a primitive value. This can happen if you try to destructure a primitive at the same tick as the proxy was created.");
        }
    });

    return proxy;
}<|MERGE_RESOLUTION|>--- conflicted
+++ resolved
@@ -7,12 +7,12 @@
 import { AnyObject } from "./types";
 
 export type ProxyLazy<T = AnyObject> = T & {
-    [proxyLazyGet]: () => T;
-    [proxyLazyCache]: T | undefined;
+    [SYM_LAZY_GET]: () => T;
+    [SYM_LAZY_CACHED]: T | undefined;
 };
 
-export const proxyLazyGet = Symbol.for("vencord.lazy.get");
-export const proxyLazyCache = Symbol.for("vencord.lazy.cached");
+export const SYM_LAZY_GET = Symbol.for("vencord.lazy.get");
+export const SYM_LAZY_CACHED = Symbol.for("vencord.lazy.cached");
 
 export type LazyFunction<T> = (() => T) & {
     $$vencordLazyFailed: () => boolean;
@@ -43,17 +43,16 @@
 // will always return the function default for them.
 const unconfigurable = ["arguments", "caller", "prototype"];
 
-<<<<<<< HEAD
 const handler: ProxyHandler<any> = {
     ...Object.fromEntries(Object.getOwnPropertyNames(Reflect).map(propName =>
-        [propName, (target: any, ...args: any[]) => Reflect[propName](target[proxyLazyGet](), ...args)]
+        [propName, (target: any, ...args: any[]) => Reflect[propName](target[SYM_LAZY_GET](), ...args)]
     )),
     set: (target, p, newValue) => {
-        const lazyTarget = target[proxyLazyGet]();
+        const lazyTarget = target[SYM_LAZY_GET]();
         return Reflect.set(lazyTarget, p, newValue, lazyTarget);
     },
     ownKeys: target => {
-        const keys = Reflect.ownKeys(target[proxyLazyGet]());
+        const keys = Reflect.ownKeys(target[SYM_LAZY_GET]());
         for (const key of unconfigurable) {
             if (!keys.includes(key)) keys.push(key);
         }
@@ -63,52 +62,10 @@
         if (typeof p === "string" && unconfigurable.includes(p))
             return Reflect.getOwnPropertyDescriptor(target, p);
 
-        const descriptor = Reflect.getOwnPropertyDescriptor(target[proxyLazyGet](), p);
+        const descriptor = Reflect.getOwnPropertyDescriptor(target[SYM_LAZY_GET](), p);
         if (descriptor) Object.defineProperty(target, p, descriptor);
         return descriptor;
     }
-=======
-const handler: ProxyHandler<any> = {};
-
-export const SYM_LAZY_GET = Symbol.for("vencord.lazy.get");
-export const SYM_LAZY_CACHED = Symbol.for("vencord.lazy.cached");
-
-for (const method of [
-    "apply",
-    "construct",
-    "defineProperty",
-    "deleteProperty",
-    "getOwnPropertyDescriptor",
-    "getPrototypeOf",
-    "has",
-    "isExtensible",
-    "ownKeys",
-    "preventExtensions",
-    "set",
-    "setPrototypeOf"
-]) {
-    handler[method] =
-        (target: any, ...args: any[]) => Reflect[method](target[SYM_LAZY_GET](), ...args);
-}
-
-handler.ownKeys = target => {
-    const v = target[SYM_LAZY_GET]();
-    const keys = Reflect.ownKeys(v);
-    for (const key of unconfigurable) {
-        if (!keys.includes(key)) keys.push(key);
-    }
-    return keys;
-};
-
-handler.getOwnPropertyDescriptor = (target, p) => {
-    if (typeof p === "string" && unconfigurable.includes(p))
-        return Reflect.getOwnPropertyDescriptor(target, p);
-
-    const descriptor = Reflect.getOwnPropertyDescriptor(target[SYM_LAZY_GET](), p);
-
-    if (descriptor) Object.defineProperty(target, p, descriptor);
-    return descriptor;
->>>>>>> a78dba32
 };
 
 /**
@@ -124,66 +81,44 @@
     let isSameTick = true;
     if (!isChild) setTimeout(() => isSameTick = false, 0);
 
-<<<<<<< HEAD
     // Define the function in an object to preserve the name after minification
     const proxyDummy = ({ ProxyDummy() { } }).ProxyDummy;
     Object.assign(proxyDummy, {
-        [proxyLazyGet]() {
-            if (!proxyDummy[proxyLazyCache]) {
+        [SYM_LAZY_GET]() {
+            if (!proxyDummy[SYM_LAZY_CACHED]) {
                 if (!get.$$vencordLazyFailed()) {
-                    proxyDummy[proxyLazyCache] = get();
+                    proxyDummy[SYM_LAZY_CACHED] = get();
                 }
 
-                if (!proxyDummy[proxyLazyCache]) {
+                if (!proxyDummy[SYM_LAZY_CACHED]) {
                     throw new Error(`proxyLazy factory failed:\n\n${factory}`);
                 } else {
-                    if (typeof proxyDummy[proxyLazyCache] === "function") {
-                        proxy.toString = proxyDummy[proxyLazyCache].toString.bind(proxyDummy[proxyLazyCache]);
+                    if (typeof proxyDummy[SYM_LAZY_CACHED] === "function") {
+                        proxy.toString = proxyDummy[SYM_LAZY_CACHED].toString.bind(proxyDummy[SYM_LAZY_CACHED]);
                     }
                 }
             }
 
-            return proxyDummy[proxyLazyCache];
+            return proxyDummy[SYM_LAZY_CACHED];
         },
-        [proxyLazyCache]: void 0 as T | undefined
-=======
-    let tries = 0;
-    const proxyDummy = Object.assign(function () { }, {
-        [SYM_LAZY_CACHED]: void 0 as T | undefined,
-        [SYM_LAZY_GET]() {
-            if (!proxyDummy[SYM_LAZY_CACHED] && attempts > tries++) {
-                proxyDummy[SYM_LAZY_CACHED] = factory();
-                if (!proxyDummy[SYM_LAZY_CACHED] && attempts === tries)
-                    console.error("Lazy factory failed:", factory);
-            }
-            return proxyDummy[SYM_LAZY_CACHED];
-        }
->>>>>>> a78dba32
+        [SYM_LAZY_CACHED]: void 0 as T | undefined
     });
 
     const proxy = new Proxy(proxyDummy, {
         ...handler,
-<<<<<<< HEAD
-        get(target, p) {
-            if (p === proxyLazyGet) return target[proxyLazyGet];
-            if (p === proxyLazyCache) return target[proxyLazyCache];
+        get(target, p, receiver) {
+            if (p === SYM_LAZY_GET || p === SYM_LAZY_CACHED) {
+                return Reflect.get(target, p, receiver);
+            }
 
             // If we're still in the same tick, it means the lazy was immediately used.
-=======
-        get(target, p, receiver) {
-            if (p === SYM_LAZY_CACHED || p === SYM_LAZY_GET)
-                return Reflect.get(target, p, receiver);
-
-            // if we're still in the same tick, it means the lazy was immediately used.
->>>>>>> a78dba32
             // thus, we lazy proxy the get access to make things like destructuring work as expected
             // meow here will also be a lazy
             // `const { meow } = proxyLazy(() => ({ meow: [] }));`
             if (!isChild && isSameTick) {
                 return proxyLazy(
-<<<<<<< HEAD
                     () => {
-                        const lazyTarget = target[proxyLazyGet]();
+                        const lazyTarget = target[SYM_LAZY_GET]();
                         return Reflect.get(lazyTarget, p, lazyTarget);
                     },
                     attempts,
@@ -191,14 +126,7 @@
                 );
             }
 
-            const lazyTarget = target[proxyLazyGet]();
-=======
-                    () => Reflect.get(target[SYM_LAZY_GET](), p, receiver),
-                    attempts,
-                    true
-                );
             const lazyTarget = target[SYM_LAZY_GET]();
->>>>>>> a78dba32
             if (typeof lazyTarget === "object" || typeof lazyTarget === "function") {
                 return Reflect.get(lazyTarget, p, lazyTarget);
             }
