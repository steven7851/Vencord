/*
 * Vencord, a Discord client mod
 * Copyright (c) 2024 Vendicated, Nuckyz and contributors
 * SPDX-License-Identifier: GPL-3.0-or-later
 */

import { makeLazy, proxyLazy } from "@utils/lazy";
import { LazyComponent, LazyComponentType, SYM_LAZY_COMPONENT_INNER } from "@utils/lazyReact";
import { Logger } from "@utils/Logger";
import { canonicalizeMatch } from "@utils/patches";
import { ProxyInner, proxyInner, SYM_PROXY_INNER_VALUE } from "@utils/proxyInner";
import { AnyObject } from "@utils/types";

import { traceFunction } from "../debug/Tracer";
import { GenericStore } from "./common";
import { AnyModuleFactory, ModuleExports, ModuleFactory, WebpackRequire } from "./wreq";

const logger = new Logger("Webpack");

export let _resolveDiscordLoaded: () => void;
/**
 * Fired once a gateway connection to Discord has been established.
 * This indicates that the core Webpack modules have been initialized, and we are logged in.
 */
export const onceDiscordLoaded = new Promise<void>(r => _resolveDiscordLoaded = r);

export let wreq: WebpackRequire;
export let cache: WebpackRequire["c"];

export type FilterFn = ((module: ModuleExports) => boolean) & {
    $$vencordProps?: string[];
};

export const filters = {
    byProps: (...props: string[]): FilterFn => {
        const filter: FilterFn = props.length === 1
            ? m => m?.[props[0]] !== void 0
            : m => props.every(p => m?.[p] !== void 0);

        filter.$$vencordProps = ["byProps", ...props];
        return filter;
    },

    byCode: (...code: string[]): FilterFn => {
        const filter: FilterFn = m => {
            if (typeof m !== "function") return false;
            const s = Function.prototype.toString.call(m);
            for (const c of code) {
                if (!s.includes(c)) return false;
            }
            return true;
        };

        filter.$$vencordProps = ["byCode", ...code];
        return filter;
    },

    byStoreName: (name: string): FilterFn => {
        const filter: FilterFn = m => m?.constructor?.displayName === name;

        filter.$$vencordProps = ["byStoreName", name];
        return filter;
    },

    componentByCode: (...code: string[]): FilterFn => {
        const byCodeFilter = filters.byCode(...code);
        const filter: FilterFn = m => {
            let inner = m;

            while (inner != null) {
                if (byCodeFilter(inner)) return true;
                else if (!inner.$$typeof) return false;
                else if (inner.type) inner = inner.type; // memos
                else if (inner.render) inner = inner.render; // forwardRefs
                else return false;
            }

            return false;
        };

        filter.$$vencordProps = ["componentByCode", ...code];
        return filter;
    }
};

export type ModCallbackFn = ((module: ModuleExports) => void) & {
    $$vencordCallbackCalled?: () => boolean;
};
export type ModCallbackFnWithId = (module: ModuleExports, id: PropertyKey) => void;

export const waitForSubscriptions = new Map<FilterFn, ModCallbackFn>();
export const moduleListeners = new Set<ModCallbackFnWithId>();
export const factoryListeners = new Set<(factory: AnyModuleFactory) => void>();

export function _initWebpack(webpackRequire: WebpackRequire) {
    wreq = webpackRequire;

    if (webpackRequire.c == null) return;
    cache = webpackRequire.c;

    Reflect.defineProperty(webpackRequire.c, Symbol.toStringTag, {
        value: "ModuleCache",
        configurable: true,
        writable: true,
        enumerable: false
    });
}

let devToolsOpen = false;
if (IS_DEV && IS_DISCORD_DESKTOP) {
    // At this point in time, DiscordNative has not been exposed yet, so setImmediate is needed
    setTimeout(() => {
        DiscordNative?.window.setDevtoolsCallbacks(() => devToolsOpen = true, () => devToolsOpen = false);
    }, 0);
}

export const webpackSearchHistory = [] as Array<["waitFor" | "find" | "findComponent" | "findExportedComponent" | "findComponentByCode" | "findByProps" | "findByCode" | "findStore" | "extractAndLoadChunks" | "webpackDependantLazy" | "webpackDependantLazyComponent", any[]]>;

function printFilter(filter: FilterFn) {
    if (filter.$$vencordProps != null) {
        const props = filter.$$vencordProps;
        return `${props[0]}(${props.slice(1).map(arg => `"${arg}"`).join(", ")})`;
    }

    return filter.toString();
}

/**
 * Wait for the first module that matches the provided filter to be required,
 * then call the callback with the module as the first argument.
 *
 * If the module is already required, the callback will be called immediately.
 *
 * @param filter A function that takes a module and returns a boolean
 * @param callback A function that takes the found module as its first argument
 */
export function waitFor(filter: FilterFn, callback: ModCallbackFn, { isIndirect = false }: { isIndirect?: boolean; } = {}) {
    if (typeof filter !== "function")
        throw new Error("Invalid filter. Expected a function got " + typeof filter);
    if (typeof callback !== "function")
        throw new Error("Invalid callback. Expected a function got " + typeof callback);

    if (IS_REPORTER && !isIndirect) {
        const originalCallback = callback;

        let callbackCalled = false;
        callback = function (this: unknown) {
            callbackCalled = true;

            Reflect.apply(originalCallback, this, arguments);
        };

        callback.$$vencordCallbackCalled = () => callbackCalled;
        webpackSearchHistory.push(["waitFor", [callback, filter]]);
    }

    if (cache != null) {
        const existing = cacheFind(filter);
        if (existing) return callback(existing);
    }

    waitForSubscriptions.set(filter, callback);
}

/**
 * Find the first module that matches the filter.
 *
 * The way this works internally is:
 * Wait for the first module that matches the provided filter to be required,
 * then call the callback with the module as the first argument.
 *
 * If the module is already required, the callback will be called immediately.
 *
 * The callback must return a value that will be used as the proxy inner value.
 *
 * If no callback is specified, the default callback will assign the proxy inner value to all the module.
 *
 * @param filter A function that takes a module and returns a boolean
 * @param callback A function that takes the found module as its first argument and returns something to use as the proxy inner value. Useful if you want to use a value from the module, instead of all of it. Defaults to the module itself
 * @returns A proxy that has the callback return value as its true value, or the callback return value if the callback was called when the function was called
 */
export function find<T = AnyObject>(filter: FilterFn, callback: (module: ModuleExports) => any = m => m, { isIndirect = false }: { isIndirect?: boolean; } = {}) {
    if (typeof filter !== "function")
        throw new Error("Invalid filter. Expected a function got " + typeof filter);
    if (typeof callback !== "function")
        throw new Error("Invalid callback. Expected a function got " + typeof callback);

    const [proxy, setInnerValue] = proxyInner<T>(`Webpack find matched no module. Filter: ${printFilter(filter)}`, "Webpack find with proxy called on a primitive value. This can happen if you try to destructure a primitive in the top level definition of the find.");
    waitFor(filter, module => setInnerValue(callback(module)), { isIndirect: true });

    if (IS_REPORTER && !isIndirect) {
        webpackSearchHistory.push(["find", [proxy, filter]]);
    }

    if (proxy[SYM_PROXY_INNER_VALUE] != null) return proxy[SYM_PROXY_INNER_VALUE] as ProxyInner<T>;

    return proxy;
}

/**
 * Find the first component that matches the filter.
 *
 * @param filter A function that takes a module and returns a boolean
 * @param parse A function that takes the found component as its first argument and returns a component. Useful if you want to wrap the found component in something. Defaults to the original component
 * @returns The component if found, or a noop component
 */
<<<<<<< HEAD
export function findComponent<T extends object = any>(filter: FilterFn, parse: (component: ModuleExports) => React.ComponentType<T> = m => m, { isIndirect = false }: { isIndirect?: boolean; } = {}) {
=======
export function findComponent<T extends object = {}>(filter: FilterFn, parse: (component: any) => LazyComponentType<T> = m => m, { isIndirect = false }: { isIndirect?: boolean; } = {}) {
>>>>>>> 337850c3
    if (typeof filter !== "function")
        throw new Error("Invalid filter. Expected a function got " + typeof filter);
    if (typeof parse !== "function")
        throw new Error("Invalid component parse. Expected a function got " + typeof parse);

    let InnerComponent = null as LazyComponentType<T> | null;

    let findFailedLogged = false;
    const WrapperComponent = (props: T) => {
        if (InnerComponent === null && !findFailedLogged) {
            findFailedLogged = true;
            logger.error(`Webpack find matched no module. Filter: ${printFilter(filter)}`);
        }

        return InnerComponent && <InnerComponent {...props} />;
    };

    WrapperComponent[SYM_LAZY_COMPONENT_INNER] = () => InnerComponent;

    waitFor(filter, (v: any) => {
        const parsedComponent = parse(v);
        InnerComponent = parsedComponent;
        Object.assign(WrapperComponent, parsedComponent);
    }, { isIndirect: true });

    if (IS_REPORTER && !isIndirect) {
        webpackSearchHistory.push(["findComponent", [WrapperComponent, filter]]);
    }

    if (InnerComponent !== null) return InnerComponent;

    return WrapperComponent as LazyComponentType<T>;
}

/**
 * Find the first component that is exported by the first prop name.
 *
 * @example findExportedComponent("FriendRow")
 * @example findExportedComponent("FriendRow", "Friend", FriendRow => React.memo(FriendRow))
 *
 * @param props A list of prop names to search the exports for
 * @param parse A function that takes the found component as its first argument and returns a component. Useful if you want to wrap the found component in something. Defaults to the original component
 * @returns The component if found, or a noop component
 */
<<<<<<< HEAD
export function findExportedComponent<T extends object = any>(...props: string[] | [...string[], (component: ModuleExports) => React.ComponentType<T>]) {
    const parse = (typeof props.at(-1) === "function" ? props.pop() : m => m) as (component: ModuleExports) => React.ComponentType<T>;
=======
export function findExportedComponent<T extends object = {}>(...props: string[] | [...string[], (component: any) => LazyComponentType<T>]) {
    const parse = (typeof props.at(-1) === "function" ? props.pop() : m => m) as (component: any) => LazyComponentType<T>;
>>>>>>> 337850c3
    const newProps = props as string[];

    const filter = filters.byProps(...newProps);

    let InnerComponent = null as LazyComponentType<T> | null;

    let findFailedLogged = false;
    const WrapperComponent = (props: T) => {
        if (InnerComponent === null && !findFailedLogged) {
            findFailedLogged = true;
            logger.error(`Webpack find matched no module. Filter: ${printFilter(filter)}`);
        }

        return InnerComponent && <InnerComponent {...props} />;
    };

    WrapperComponent[SYM_LAZY_COMPONENT_INNER] = () => InnerComponent;

    waitFor(filter, (v: any) => {
        const parsedComponent = parse(v[newProps[0]]);
        InnerComponent = parsedComponent;
        Object.assign(WrapperComponent, parsedComponent);
    }, { isIndirect: true });

    if (IS_REPORTER) {
        webpackSearchHistory.push(["findExportedComponent", [WrapperComponent, ...newProps]]);
    }

    if (InnerComponent !== null) return InnerComponent;

    return WrapperComponent as LazyComponentType<T>;
}

/**
 * Find the first component in a default export that includes all the given code.
 *
 * @example findComponentByCode(".Messages.USER_SETTINGS_PROFILE_COLOR_SELECT_COLOR")
 * @example findComponentByCode(".Messages.USER_SETTINGS_PROFILE_COLOR_SELECT_COLOR", ".BACKGROUND_PRIMARY)", ColorPicker => React.memo(ColorPicker))
 *
 * @param code A list of code to search each export for
 * @param parse A function that takes the found component as its first argument and returns a component. Useful if you want to wrap the found component in something. Defaults to the original component
 * @returns The component if found, or a noop component
 */
<<<<<<< HEAD
export function findComponentByCode<T extends object = any>(...code: string[] | [...string[], (component: ModuleExports) => React.ComponentType<T>]) {
    const parse = (typeof code.at(-1) === "function" ? code.pop() : m => m) as (component: ModuleExports) => React.ComponentType<T>;
=======
export function findComponentByCode<T extends object = {}>(...code: string[] | [...string[], (component: any) => LazyComponentType<T>]) {
    const parse = (typeof code.at(-1) === "function" ? code.pop() : m => m) as (component: any) => LazyComponentType<T>;
>>>>>>> 337850c3
    const newCode = code as string[];

    const ComponentResult = findComponent<T>(filters.componentByCode(...newCode), parse, { isIndirect: true });

    if (IS_REPORTER) {
        webpackSearchHistory.push(["findComponentByCode", [ComponentResult, ...newCode]]);
    }

    return ComponentResult;
}

/**
 * Find the first module or default export that includes all the given props.
 *
 * @param props A list of props to search the exports for
 */
export function findByProps<T = AnyObject>(...props: string[]) {
    const result = find<T>(filters.byProps(...props), m => m, { isIndirect: true });

    if (IS_REPORTER) {
        webpackSearchHistory.push(["findByProps", [result, ...props]]);
    }

    return result;
}

/**
 * Find the first default export that includes all the given code.
 *
 * @param code A list of code to search each export for
 */
export function findByCode<T = AnyObject>(...code: string[]) {
    const result = find<T>(filters.byCode(...code), m => m, { isIndirect: true });

    if (IS_REPORTER) {
        webpackSearchHistory.push(["findByCode", [result, ...code]]);
    }

    return result;
}

/**
 * Find a store by its name.
 *
 * @param name The store name
 */
export function findStore<T = GenericStore>(name: string) {
    const result = find<T>(filters.byStoreName(name), m => m, { isIndirect: true });

    if (IS_REPORTER) {
        webpackSearchHistory.push(["findStore", [result, name]]);
    }

    return result;
}

/**
 * Find the first already required module that matches the filter.
 *
 * @param filter A function that takes a module and returns a boolean
 * @returns The found module or null
 */
export const cacheFind = traceFunction("cacheFind", function cacheFind(filter: FilterFn) {
    if (typeof filter !== "function")
        throw new Error("Invalid filter. Expected a function got " + typeof filter);

    for (const key in cache) {
        const mod = cache[key];
        if (!mod?.exports) continue;

        if (filter(mod.exports)) {
            return mod.exports;
        }

        if (mod.exports.default && filter(mod.exports.default)) {
            return mod.exports.default;
        }
    }

    return null;
});


export function cacheFindAll(filter: FilterFn) {
    if (typeof filter !== "function")
        throw new Error("Invalid filter. Expected a function got " + typeof filter);

    const ret: ModuleExports[] = [];
    for (const key in cache) {
        const mod = cache[key];
        if (!mod?.exports) continue;

        if (filter(mod.exports)) {
            ret.push(mod.exports);
        }

        if (mod.exports.default && filter(mod.exports.default)) {
            ret.push(mod.exports.default);
        }
    }

    return ret;
}

/**
 * Same as {@link cacheFind} but in bulk.
 *
 * @param filterFns Array of filters. Please note that this array will be modified in place, so if you still
 *                  need it afterwards, pass a copy.
 * @returns Array of results in the same order as the passed filters
 */
export const cacheFindBulk = traceFunction("cacheFindBulk", function cacheFindBulk(...filterFns: FilterFn[]) {
    if (!Array.isArray(filterFns))
        throw new Error("Invalid filters. Expected function[] got " + typeof filterFns);

    const { length } = filterFns;

    if (length === 0)
        throw new Error("Expected at least two filters.");

    if (length === 1) {
        if (IS_DEV) {
            throw new Error("bulk called with only one filter. Use find");
        }

        return [cacheFind(filterFns[0])];
    }

    let found = 0;
    const results: ModuleExports[] = Array(length);

    outer:
    for (const key in cache) {
        const mod = cache[key];
        if (!mod?.exports) continue;

        for (let j = 0; j < length; j++) {
            const filter = filterFns[j];

            if (filter(mod.exports)) {
                results[j] = mod.exports;
                filterFns.splice(j--, 1);
                if (++found === length) break outer;
                break;
            }

            if (mod.exports.default && filter(mod.exports.default)) {
                results[j] = mod.exports.default;
                filterFns.splice(j--, 1);
                if (++found === length) break outer;
                break;
            }
        }
    }

    if (found !== length) {
        const err = new Error(`Got ${length} filters, but only found ${found} modules!`);

        if (!IS_DEV || devToolsOpen) {
            logger.warn(err);
            return null;
        } else {
            throw err; // Strict behaviour in DevBuilds to fail early and make sure the issue is found
        }
    }

    return results;
});

/**
 * Find the id of the first module factory that includes all the given code.
 */
export const findModuleId = traceFunction("findModuleId", function findModuleId(...code: string[]) {
    outer:
    for (const id in wreq.m) {
        const str = String(wreq.m[id]);

        for (const c of code) {
            if (!str.includes(c)) continue outer;
        }
        return id;
    }

    const err = new Error("Didn't find module with code(s):\n" + code.join("\n"));

    if (!IS_DEV || devToolsOpen) {
        logger.warn(err);
        return null;
    } else {
        throw err; // Strict behaviour in DevBuilds to fail early and make sure the issue is found
    }
});

/**
 * Find the first module factory that includes all the given code.
 */
export function findModuleFactory(...code: string[]) {
    const id = findModuleId(...code);
    if (!id) return null;

    return wreq.m[id];
}

/**
 * This is just a wrapper around {@link proxyLazy} to make our reporter test for your webpack finds.
 *
 * Wraps the result of factory in a Proxy you can consume as if it wasn't lazy.
 * On first property access, the factory is evaluated.
 *
 * @param factory Factory returning the result
 * @param attempts How many times to try to evaluate the factory before giving up
 * @returns Result of factory function
 */
export function webpackDependantLazy<T = AnyObject>(factory: () => T, attempts?: number) {
    if (IS_REPORTER) webpackSearchHistory.push(["webpackDependantLazy", [factory]]);

    return proxyLazy<T>(factory, attempts);
}

/**
 * This is just a wrapper around {@link LazyComponent} to make our reporter test for your webpack finds.
 *
 * A lazy component. The factory method is called on first render.
 *
 * @param factory Function returning a Component
 * @param attempts How many times to try to get the component before giving up
 * @returns Result of factory function
 */
export function webpackDependantLazyComponent<T extends object = {}>(factory: () => any, attempts?: number) {
    if (IS_REPORTER) webpackSearchHistory.push(["webpackDependantLazyComponent", [factory]]);

    return LazyComponent<T>(factory, attempts);
}

function deprecatedRedirect<T extends (...args: any[]) => any>(oldMethod: string, newMethod: string, redirect: T): T {
    return ((...args: Parameters<T>) => {
        logger.warn(`Method ${oldMethod} is deprecated. Use ${newMethod} instead. For more information read https://github.com/Vendicated/Vencord/pull/2409#issue-2277161516`);
        return redirect(...args);
    }) as T;
}

/**
 * @deprecated Use {@link webpackDependantLazy} instead
 *
 * This is just a wrapper around {@link proxyLazy} to make our reporter test for your webpack finds.
 *
 * Wraps the result of factory in a Proxy you can consume as if it wasn't lazy.
 * On first property access, the factory is evaluated.
 *
 * @param factory Factory returning the result
 * @param attempts How many times to try to evaluate the factory before giving up
 * @returns Result of factory function
 */
export const proxyLazyWebpack = deprecatedRedirect("proxyLazyWebpack", "webpackDependantLazy", webpackDependantLazy);

/**
 * @deprecated Use {@link webpackDependantLazyComponent} instead
 *
 * This is just a wrapper around {@link LazyComponent} to make our reporter test for your webpack finds.
 *
 * A lazy component. The factory method is called on first render.
 *
 * @param factory Function returning a Component
 * @param attempts How many times to try to get the component before giving up
 * @returns Result of factory function
 */
export const LazyComponentWebpack = deprecatedRedirect("LazyComponentWebpack", "webpackDependantLazyComponent", webpackDependantLazyComponent);

/**
 * @deprecated Use {@link find} instead
 *
 * Find the first module that matches the filter, lazily
 */
export const findLazy = deprecatedRedirect("findLazy", "find", find);

/**
 * @deprecated Use {@link findByProps} instead
 *
 * Find the first module that has the specified properties, lazily
 */
export const findByPropsLazy = deprecatedRedirect("findByPropsLazy", "findByProps", findByProps);


/**
 * @deprecated Use {@link findByCode} instead
 *
 * Find the first function that includes all the given code, lazily
 */
export const findByCodeLazy = deprecatedRedirect("findByCodeLazy", "findByCode", findByCode);

/**
 * @deprecated Use {@link findStore} instead
 *
 * Find a store by its displayName, lazily
 */
export const findStoreLazy = deprecatedRedirect("findStoreLazy", "findStore", findStore);

/**
 * @deprecated Use {@link findComponent} instead
 *
 * Finds the first component that matches the filter, lazily.
 */
export const findComponentLazy = deprecatedRedirect("findComponentLazy", "findComponent", findComponent);

/**
 * @deprecated Use {@link findComponentByCode} instead
 *
 * Finds the first component that includes all the given code, lazily
 */
export const findComponentByCodeLazy = deprecatedRedirect("findComponentByCodeLazy", "findComponentByCode", findComponentByCode);

/**
 * @deprecated Use {@link findExportedComponent} instead
 *
 * Finds the first component that is exported by the first prop name, lazily
 */
export const findExportedComponentLazy = deprecatedRedirect("findExportedComponentLazy", "findExportedComponent", findExportedComponent);

/**
 * @deprecated Use {@link cacheFindAll} instead
 */
export const findAll = deprecatedRedirect("findAll", "cacheFindAll", cacheFindAll);

/**
 * @deprecated Use {@link cacheFindBulk} instead
 *
 * Same as {@link cacheFind} but in bulk
 *
 * @param filterFns Array of filters. Please note that this array will be modified in place, so if you still
 *                  need it afterwards, pass a copy.
 * @returns Array of results in the same order as the passed filters
 */
export const findBulk = deprecatedRedirect("findBulk", "cacheFindBulk", cacheFindBulk);

export const DefaultExtractAndLoadChunksRegex = /(?:(?:Promise\.all\(\[)?(\i\.e\("[^)]+?"\)[^\]]*?)(?:\]\))?|Promise\.resolve\(\))\.then\(\i\.bind\(\i,"([^)]+?)"\)\)/;
export const ChunkIdsRegex = /\("([^"]+?)"\)/g;

/**
 * Extract and load chunks using their entry point.
 *
 * @param code An array of all the code the module factory containing the lazy chunk loading must include
 * @param matcher A RegExp that returns the chunk ids array as the first capture group and the entry point id as the second. Defaults to a matcher that captures the first lazy chunk loading found in the module factory
 * @returns A promise that resolves with a boolean whether the chunks were loaded
 */
export async function extractAndLoadChunks(code: string[], matcher: RegExp = DefaultExtractAndLoadChunksRegex) {
    const module = findModuleFactory(...code);
    if (!module) {
        const err = new Error("extractAndLoadChunks: Couldn't find module factory");

        if (!IS_DEV || devToolsOpen) {
            logger.warn(err, "Code:", code, "Matcher:", matcher);
            return false;
        } else {
            throw err; // Strict behaviour in DevBuilds to fail early and make sure the issue is found
        }
    }

    const match = String(module).match(canonicalizeMatch(matcher));
    if (!match) {
        const err = new Error("extractAndLoadChunks: Couldn't find chunk loading in module factory code");

        if (!IS_DEV || devToolsOpen) {
            logger.warn(err, "Code:", code, "Matcher:", matcher);
            return false;
        } else {
            throw err; // Strict behaviour in DevBuilds to fail early and make sure the issue is found
        }
    }

    const [, rawChunkIds, entryPointId] = match;
    if (Number.isNaN(Number(entryPointId))) {
        const err = new Error("extractAndLoadChunks: Matcher didn't return a capturing group with the chunk ids array, or the entry point id returned as the second group wasn't a number");

        if (!IS_DEV || devToolsOpen) {
            logger.warn(err, "Code:", code, "Matcher:", matcher);
            return false;
        } else {
            throw err; // Strict behaviour in DevBuilds to fail early and make sure the issue is found
        }
    }

    if (rawChunkIds) {
        const chunkIds = Array.from(rawChunkIds.matchAll(ChunkIdsRegex)).map((m: any) => m[1]);
        await Promise.all(chunkIds.map(id => wreq.e(id)));
    }

    if (wreq.m[entryPointId] == null) {
        const err = new Error("extractAndLoadChunks: Entry point is not loaded in the module factories, perhaps one of the chunks failed to load");

        if (!IS_DEV || devToolsOpen) {
            logger.warn(err, "Code:", code, "Matcher:", matcher);
            return false;
        } else {
            throw err; // Strict behaviour in DevBuilds to fail early and make sure the issue is found
        }
    }

    wreq(entryPointId);
    return true;
}

/**
 * This is just a wrapper around {@link extractAndLoadChunks} to make our reporter test for your webpack finds.
 *
 * Extract and load chunks using their entry point.
 *
 * @param code An array of all the code the module factory containing the lazy chunk loading must include
 * @param matcher A RegExp that returns the chunk ids array as the first capture group and the entry point id as the second. Defaults to a matcher that captures the first lazy chunk loading found in the module factory
 * @returns A function that returns a promise that resolves with a boolean whether the chunks were loaded, on first call
 */
export function extractAndLoadChunksLazy(code: string[], matcher = DefaultExtractAndLoadChunksRegex) {
    if (IS_REPORTER) webpackSearchHistory.push(["extractAndLoadChunks", [code, matcher]]);

    return makeLazy(() => extractAndLoadChunks(code, matcher));
}

/**
 * Search modules by keyword. This searches the factory methods,
 * meaning you can search all sorts of things, methodName, strings somewhere in the code, etc.
 *
 * @param filters One or more strings or regexes
 * @returns Mapping of found modules
 */
export function search(...filters: Array<string | RegExp>) {
    const results: WebpackRequire["m"] = {};
    const factories = wreq.m;
    outer:
    for (const id in factories) {
        const factory = factories[id];
        const factoryStr = String(factory);
        for (const filter of filters) {
            if (typeof filter === "string" && !factoryStr.includes(filter)) continue outer;
            if (filter instanceof RegExp && !filter.test(factoryStr)) continue outer;
        }
        results[id] = factory;
    }

    return results;
}

/**
 * Extract a specific module by id into its own Source File. This has no effect on
 * the code, it is only useful to be able to look at a specific module without having
 * to view a massive file. extract then returns the extracted module so you can jump to it.
 * As mentioned above, note that this extracted module is not actually used,
 * so putting breakpoints or similar will have no effect.
 *
 * @param id The id of the module to extract
 */
export function extract(id: PropertyKey) {
    const mod = wreq.m[id];
    if (!mod) return null;

    const code = `
// [EXTRACTED] WebpackModule${String(id)}
// WARNING: This module was extracted to be more easily readable.
//          This module is NOT ACTUALLY USED! This means putting breakpoints will have NO EFFECT!!

0,${String(mod)}
//# sourceURL=ExtractedWebpackModule${String(id)}
`;
    const extracted: ModuleFactory = (0, eval)(code);
    return extracted;
}<|MERGE_RESOLUTION|>--- conflicted
+++ resolved
@@ -204,11 +204,7 @@
  * @param parse A function that takes the found component as its first argument and returns a component. Useful if you want to wrap the found component in something. Defaults to the original component
  * @returns The component if found, or a noop component
  */
-<<<<<<< HEAD
-export function findComponent<T extends object = any>(filter: FilterFn, parse: (component: ModuleExports) => React.ComponentType<T> = m => m, { isIndirect = false }: { isIndirect?: boolean; } = {}) {
-=======
-export function findComponent<T extends object = {}>(filter: FilterFn, parse: (component: any) => LazyComponentType<T> = m => m, { isIndirect = false }: { isIndirect?: boolean; } = {}) {
->>>>>>> 337850c3
+export function findComponent<T extends object = {}>(filter: FilterFn, parse: (component: ModuleExports) => LazyComponentType<T> = m => m, { isIndirect = false }: { isIndirect?: boolean; } = {}) {
     if (typeof filter !== "function")
         throw new Error("Invalid filter. Expected a function got " + typeof filter);
     if (typeof parse !== "function")
@@ -253,13 +249,8 @@
  * @param parse A function that takes the found component as its first argument and returns a component. Useful if you want to wrap the found component in something. Defaults to the original component
  * @returns The component if found, or a noop component
  */
-<<<<<<< HEAD
-export function findExportedComponent<T extends object = any>(...props: string[] | [...string[], (component: ModuleExports) => React.ComponentType<T>]) {
-    const parse = (typeof props.at(-1) === "function" ? props.pop() : m => m) as (component: ModuleExports) => React.ComponentType<T>;
-=======
-export function findExportedComponent<T extends object = {}>(...props: string[] | [...string[], (component: any) => LazyComponentType<T>]) {
-    const parse = (typeof props.at(-1) === "function" ? props.pop() : m => m) as (component: any) => LazyComponentType<T>;
->>>>>>> 337850c3
+export function findExportedComponent<T extends object = {}>(...props: string[] | [...string[], (component: ModuleExports) => LazyComponentType<T>]) {
+    const parse = (typeof props.at(-1) === "function" ? props.pop() : m => m) as (component: ModuleExports) => LazyComponentType<T>;
     const newProps = props as string[];
 
     const filter = filters.byProps(...newProps);
@@ -303,13 +294,8 @@
  * @param parse A function that takes the found component as its first argument and returns a component. Useful if you want to wrap the found component in something. Defaults to the original component
  * @returns The component if found, or a noop component
  */
-<<<<<<< HEAD
-export function findComponentByCode<T extends object = any>(...code: string[] | [...string[], (component: ModuleExports) => React.ComponentType<T>]) {
-    const parse = (typeof code.at(-1) === "function" ? code.pop() : m => m) as (component: ModuleExports) => React.ComponentType<T>;
-=======
-export function findComponentByCode<T extends object = {}>(...code: string[] | [...string[], (component: any) => LazyComponentType<T>]) {
-    const parse = (typeof code.at(-1) === "function" ? code.pop() : m => m) as (component: any) => LazyComponentType<T>;
->>>>>>> 337850c3
+export function findComponentByCode<T extends object = {}>(...code: string[] | [...string[], (component: ModuleExports) => LazyComponentType<T>]) {
+    const parse = (typeof code.at(-1) === "function" ? code.pop() : m => m) as (component: ModuleExports) => LazyComponentType<T>;
     const newCode = code as string[];
 
     const ComponentResult = findComponent<T>(filters.componentByCode(...newCode), parse, { isIndirect: true });
