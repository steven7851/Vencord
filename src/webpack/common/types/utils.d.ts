/*
 * Vencord, a modification for Discord's desktop app
 * Copyright (c) 2023 Vendicated and contributors
 *
 * This program is free software: you can redistribute it and/or modify
 * it under the terms of the GNU General Public License as published by
 * the Free Software Foundation, either version 3 of the License, or
 * (at your option) any later version.
 *
 * This program is distributed in the hope that it will be useful,
 * but WITHOUT ANY WARRANTY; without even the implied warranty of
 * MERCHANTABILITY or FITNESS FOR A PARTICULAR PURPOSE.  See the
 * GNU General Public License for more details.
 *
 * You should have received a copy of the GNU General Public License
 * along with this program.  If not, see <https://www.gnu.org/licenses/>.
*/

import { Channel, Guild, GuildMember, User } from "discord-types/general";
import type { ReactNode } from "react";

import type { FluxEvents } from "./fluxEvents";
import { i18nMessages } from "./i18nMessages";

export { FluxEvents };

export interface FluxDispatcher {
    _actionHandlers: any;
    _subscriptions: any;
    dispatch(event: { [key: string]: unknown; type: FluxEvents; }): Promise<void>;
    isDispatching(): boolean;
    subscribe(event: FluxEvents, callback: (data: any) => void): void;
    unsubscribe(event: FluxEvents, callback: (data: any) => void): void;
    wait(callback: () => void): void;
}

export type Parser = Record<
    | "parse"
    | "parseTopic"
    | "parseEmbedTitle"
    | "parseInlineReply"
    | "parseGuildVerificationFormRule"
    | "parseGuildEventDescription"
    | "parseAutoModerationSystemMessage"
    | "parseForumPostGuidelines"
    | "parseForumPostMostRecentMessage",
    (content: string, inline?: boolean, state?: Record<string, any>) => ReactNode[]
> & Record<"defaultRules" | "guildEventRules", Record<string, Record<"react" | "html" | "parse" | "match" | "order", any>>>;

export interface Alerts {
    show(alert: {
        title: any;
        body: React.ReactNode;
        className?: string;
        confirmColor?: string;
        cancelText?: string;
        confirmText?: string;
        secondaryConfirmText?: string;
        onCancel?(): void;
        onConfirm?(): void;
        onConfirmSecondary?(): void;
        onCloseCallback?(): void;
    }): void;
    /** This is a noop, it does nothing. */
    close(): void;
}

export interface SnowflakeUtils {
    fromTimestamp(timestamp: number): string;
    extractTimestamp(snowflake: string): number;
    age(snowflake: string): number;
    atPreviousMillisecond(snowflake: string): string;
    compare(snowflake1?: string, snowflake2?: string): number;
}

interface RestRequestData {
    url: string;
    query?: Record<string, any>;
    body?: Record<string, any>;
    oldFormErrors?: boolean;
    retries?: number;
}

export type RestAPI = Record<"delete" | "get" | "patch" | "post" | "put", (data: RestRequestData) => Promise<any>>;

export type Permissions = "ADD_REACTIONS"
    | "ADMINISTRATOR"
    | "ATTACH_FILES"
    | "BAN_MEMBERS"
    | "CHANGE_NICKNAME"
    | "CONNECT"
    | "CREATE_EVENTS"
    | "CREATE_GUILD_EXPRESSIONS"
    | "CREATE_INSTANT_INVITE"
    | "CREATE_PRIVATE_THREADS"
    | "CREATE_PUBLIC_THREADS"
    | "DEAFEN_MEMBERS"
    | "EMBED_LINKS"
    | "KICK_MEMBERS"
    | "MANAGE_CHANNELS"
    | "MANAGE_EVENTS"
    | "MANAGE_GUILD"
    | "MANAGE_GUILD_EXPRESSIONS"
    | "MANAGE_MESSAGES"
    | "MANAGE_NICKNAMES"
    | "MANAGE_ROLES"
    | "MANAGE_THREADS"
    | "MANAGE_WEBHOOKS"
    | "MENTION_EVERYONE"
    | "MODERATE_MEMBERS"
    | "MOVE_MEMBERS"
    | "MUTE_MEMBERS"
    | "PRIORITY_SPEAKER"
    | "READ_MESSAGE_HISTORY"
    | "REQUEST_TO_SPEAK"
    | "SEND_MESSAGES"
    | "SEND_MESSAGES_IN_THREADS"
    | "SEND_POLLS"
    | "SEND_TTS_MESSAGES"
    | "SEND_VOICE_MESSAGES"
    | "SET_VOICE_CHANNEL_STATUS"
    | "SPEAK"
    | "STREAM"
    | "USE_APPLICATION_COMMANDS"
    | "USE_CLYDE_AI"
    | "USE_EMBEDDED_ACTIVITIES"
<<<<<<< HEAD
=======
    | "USE_EXTERNAL_APPS"
>>>>>>> 591f4331
    | "USE_EXTERNAL_EMOJIS"
    | "USE_EXTERNAL_SOUNDS"
    | "USE_EXTERNAL_STICKERS"
    | "USE_SOUNDBOARD"
    | "USE_VAD"
    | "VIEW_AUDIT_LOG"
    | "VIEW_CHANNEL"
    | "VIEW_CREATOR_MONETIZATION_ANALYTICS"
    | "VIEW_GUILD_ANALYTICS";

export type PermissionsBits = Record<Permissions, bigint>;

export interface Locale {
    name: string;
    value: string;
    localizedName: string;
}

export interface LocaleInfo {
    code: string;
    enabled: boolean;
    name: string;
    englishName: string;
    postgresLang: string;
}

export interface i18n {
    getAvailableLocales(): Locale[];
    getLanguages(): LocaleInfo[];
    getDefaultLocale(): string;
    getLocale(): string;
    getLocaleInfo(): LocaleInfo;
    setLocale(locale: string): void;

    loadPromise: Promise<void>;

    Messages: Record<i18nMessages, any>;
}

export interface Clipboard {
    copy(text: string): void;
    SUPPORTS_COPY: boolean;
}

export interface NavigationRouter {
    back(): void;
    forward(): void;
    hasNavigated(): boolean;
    getHistory(): {
        action: string;
        length: 50;
        [key: string]: any;
    };
    transitionTo(path: string, ...args: unknown[]): void;
    transitionToGuild(guildId: string, ...args: unknown[]): void;
    replaceWith(...args: unknown[]): void;
    getLastRouteChangeSource(): any;
    getLastRouteChangeSourceLocationStack(): any;
}

export interface IconUtils {
    getUserAvatarURL(user: User, canAnimate?: boolean, size?: number, format?: string): string;
    getDefaultAvatarURL(id: string, discriminator?: string): string;
    getUserBannerURL(data: { id: string, banner: string, canAnimate?: boolean, size: number; }): string | undefined;
    getAvatarDecorationURL(dara: { avatarDecoration: string, size: number; canCanimate?: boolean; }): string | undefined;

    getGuildMemberAvatarURL(member: GuildMember, canAnimate?: string): string | null;
    getGuildMemberAvatarURLSimple(data: { guildId: string, userId: string, avatar: string, canAnimate?: boolean; size?: number; }): string;
    getGuildMemberBannerURL(data: { id: string, guildId: string, banner: string, canAnimate?: boolean, size: number; }): string | undefined;

    getGuildIconURL(data: { id: string, icon?: string, size?: number, canAnimate?: boolean; }): string | undefined;
    getGuildBannerURL(guild: Guild, canAnimate?: boolean): string | null;

    getChannelIconURL(data: { id: string; icon?: string; applicationId?: string; size?: number; }): string | undefined;
    getEmojiURL(data: { id: string, animated: boolean, size: number, forcePNG?: boolean; }): string;

    hasAnimatedGuildIcon(guild: Guild): boolean;
    isAnimatedIconHash(hash: string): boolean;

    getGuildSplashURL: any;
    getGuildDiscoverySplashURL: any;
    getGuildHomeHeaderURL: any;
    getResourceChannelIconURL: any;
    getNewMemberActionIconURL: any;
    getGuildTemplateIconURL: any;
    getApplicationIconURL: any;
    getGameAssetURL: any;
    getVideoFilterAssetURL: any;

    getGuildMemberAvatarSource: any;
    getUserAvatarSource: any;
    getGuildSplashSource: any;
    getGuildDiscoverySplashSource: any;
    makeSource: any;
    getGameAssetSource: any;
    getGuildIconSource: any;
    getGuildTemplateIconSource: any;
    getGuildBannerSource: any;
    getGuildHomeHeaderSource: any;
    getChannelIconSource: any;
    getApplicationIconSource: any;
    getAnimatableSourceWithFallback: any;
}

export interface UserUtils {
    getUser: (id: string) => Promise<User>;
}

export interface UploadHandler {
    promptToUpload: (files: File[], channel: Channel, draftType: Number) => void;
}

export interface ApplicationAssetUtils {
    fetchAssetIds: (applicationId: string, e: string[]) => Promise<string[]>;
}
<|MERGE_RESOLUTION|>--- conflicted
+++ resolved
@@ -124,10 +124,7 @@
     | "USE_APPLICATION_COMMANDS"
     | "USE_CLYDE_AI"
     | "USE_EMBEDDED_ACTIVITIES"
-<<<<<<< HEAD
-=======
     | "USE_EXTERNAL_APPS"
->>>>>>> 591f4331
     | "USE_EXTERNAL_EMOJIS"
     | "USE_EXTERNAL_SOUNDS"
     | "USE_EXTERNAL_STICKERS"
