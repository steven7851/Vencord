--- conflicted
+++ resolved
@@ -12,11 +12,7 @@
 
 import { traceFunction } from "../debug/Tracer";
 import { patches } from "../plugins";
-<<<<<<< HEAD
 import { _initWebpack, factoryListeners, ModuleFactory, moduleListeners, waitForSubscriptions, WebpackRequire, wreq } from ".";
-=======
-import { _initWebpack, factoryListeners, ModuleFactory, moduleListeners, subscriptions, WebpackRequire, wreq } from ".";
->>>>>>> 47eec049
 
 type AnyWebpackRequire = Partial<WebpackRequire> & Pick<WebpackRequire, "m">;
 
@@ -215,21 +211,8 @@
 
     const patchedBy = new Set<string>();
 
-<<<<<<< HEAD
-    // Discords Webpack chunks for some ungodly reason contain random
-    // newlines. Cyn recommended this workaround and it seems to work fine,
-    // however this could potentially break code, so if anything goes weird,
-    // this is probably why.
-    // Additionally, `[actual newline]` is one less char than "\n", so if Discord
-    // ever targets newer browsers, the minifier could potentially use this trick and
-    // cause issues.
-    //
-    // 0, prefix is to turn it into an expression: 0,function(){} would be invalid syntax without the 0,
-    let code: string = "0," + String(factory).replaceAll("\n", "");
-=======
     // 0, prefix to turn it into an expression: 0,function(){} would be invalid syntax without the 0,
     let code: string = "0," + String(factory);
->>>>>>> 47eec049
 
     for (let i = 0; i < patches.length; i++) {
         const patch = patches[i];
