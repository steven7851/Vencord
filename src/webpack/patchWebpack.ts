/*
 * Vencord, a Discord client mod
 * Copyright (c) 2024 Vendicated, Nuckyz, and contributors
 * SPDX-License-Identifier: GPL-3.0-or-later
 */

import { Settings } from "@api/Settings";
import { Logger } from "@utils/Logger";
import { interpolateIfDefined } from "@utils/misc";
import { canonicalizeReplacement } from "@utils/patches";
import { PatchReplacement } from "@utils/types";

import { traceFunction } from "../debug/Tracer";
import { patches } from "../plugins";
<<<<<<< HEAD
import { _initWebpack, factoryListeners, ModuleFactory, moduleListeners, waitForSubscriptions, WebpackRequire, wreq } from ".";
=======
import { _initWebpack, factoryListeners, ModuleFactory, moduleListeners, subscriptions, WebpackRequire, wreq } from ".";
>>>>>>> 4db6c4b8

type AnyWebpackRequire = Partial<WebpackRequire> & Pick<WebpackRequire, "m">;

type PatchedModuleFactory = ModuleFactory & {
    $$vencordOriginal?: ModuleFactory;
};

type PatchedModuleFactories = Record<PropertyKey, PatchedModuleFactory>;

const logger = new Logger("WebpackInterceptor", "#8caaee");

/** A set with all the Webpack instances */
export const allWebpackInstances = new Set<AnyWebpackRequire>();
/** Whether we tried to fallback to factory WebpackRequire, or disabled patches */
let wreqFallbackApplied = false;

type Define = typeof Reflect.defineProperty;
const define: Define = (target, p, attributes) => {
    if (Object.hasOwn(attributes, "value")) {
        attributes.writable = true;
    }

    return Reflect.defineProperty(target, p, {
        configurable: true,
        enumerable: true,
        ...attributes
    });
};

// wreq.m is the Webpack object containing module factories.
// We wrap it with our proxy, which is responsible for patching the module factories when they are set, or definining getters for the patched versions.
// If this is the main Webpack, we also set up the internal references to WebpackRequire.
// wreq.m is pre-populated with module factories, and is also populated via webpackGlobal.push
// The sentry module also has their own Webpack with a pre-populated wreq.m, so this also patches the sentry module factories.
define(Function.prototype, "m", {
    enumerable: false,

    set(this: WebpackRequire, moduleFactories: PatchedModuleFactories) {
        // When using React DevTools or other extensions, we may also catch their Webpack here.
        // This ensures we actually got the right ones.
        const { stack } = new Error();
        if (!(stack?.includes("discord.com") || stack?.includes("discordapp.com")) || Array.isArray(moduleFactories)) {
            define(this, "m", { value: moduleFactories });
            return;
        }

        const fileName = stack?.match(/\/assets\/(.+?\.js)/)?.[1];
        logger.info("Found Webpack module factories" + interpolateIfDefined` in ${fileName}`);

        allWebpackInstances.add(this);

        // Define a setter for the bundlePath property of WebpackRequire. Only the main Webpack has this property.
        // So if the setter is called, this means we can initialize the internal references to WebpackRequire.
        define(this, "p", {
            enumerable: false,

            set(this: WebpackRequire, bundlePath: WebpackRequire["p"]) {
                if (bundlePath !== "/assets/") return;

                logger.info("Main Webpack found" + interpolateIfDefined` in ${fileName}` + ", initializing internal references to WebpackRequire");
                _initWebpack(this);
                clearTimeout(setterTimeout);

                define(this, "p", { value: bundlePath });
            }
        });
        // setImmediate to clear this property setter if this is not the main Webpack.
        // If this is the main Webpack, wreq.m will always be set before the timeout runs.
        const setterTimeout = setTimeout(() => Reflect.deleteProperty(this, "p"), 0);

        define(moduleFactories, Symbol.toStringTag, {
            value: "ModuleFactories",
            enumerable: false
        });

        // The proxy responsible for patching the module factories when they are set, or definining getters for the patched versions
        const proxiedModuleFactories = new Proxy(moduleFactories, moduleFactoriesHandler);
        /*
        If Discord ever decides to set module factories using the variable of the modules object directly, instead of wreq.m, switch the proxy to the prototype
        Reflect.setPrototypeOf(moduleFactories, new Proxy(moduleFactories, moduleFactoriesHandler));
        */

        define(this, "m", { value: proxiedModuleFactories });

        // Patch the pre-populated factories
        for (const id in moduleFactories) {
            defineModulesFactoryGetter(id, Settings.eagerPatches ? patchFactory(id, moduleFactories[id]) : moduleFactories[id]);
        }
    }
});

/**
 * Define the getter for returning the patched version of the module factory.
 *
 * If eagerPatches is enabled, the factory argument should already be the patched version, else it will be the original
 * and only be patched when accessed for the first time.
 *
 * @param id The id of the module
 * @param factory The original or patched module factory
 */
function defineModulesFactoryGetter(id: PropertyKey, factory: PatchedModuleFactory) {
    // Define the getter in all the module factories objects. Patches are only executed once, so make sure all module factories object
    // have the patched version
    for (const wreq of allWebpackInstances) {
        define(wreq.m, id, {
            get() {
                // $$vencordOriginal means the factory is already patched
                if (factory.$$vencordOriginal != null) {
                    return factory;
                }

                return (factory = patchFactory(id, factory));
            },
            set(v: ModuleFactory) {
                if (factory.$$vencordOriginal != null) {
                    factory.$$vencordOriginal = v;
                } else {
                    factory = v;
                }
            }
        });
    }
}

const moduleFactoriesHandler: ProxyHandler<PatchedModuleFactories> = {
    /*
    If Discord ever decides to set module factories using the variable of the modules object directly instead of wreq.m, we need to switch the proxy to the prototype
    and that requires defining additional traps for keeping the object working

    // Proxies on the prototype dont intercept "get" when the property is in the object itself. But in case it isn't we need to return undefined,
    // to avoid Reflect.get having no effect and causing a stack overflow
    get: (target, p, receiver) => {
        return undefined;
    },
    // Same thing as get
    has: (target, p) => {
        return false;
    }
    */

    // The set trap for patching or defining getters for the module factories when new module factories are loaded
    set: (target, p, newValue, receiver) => {
        // If the property is not a number, we are not dealing with a module factory
        if (Number.isNaN(Number(p))) {
            return define(target, p, { value: newValue });
        }

        const existingFactory = Reflect.get(target, p, receiver);

        if (!Settings.eagerPatches) {
            // If existingFactory exists, its either wrapped in defineModuleFactoryGetter, or it has already been required
            // so call Reflect.set with the new original and let the correct logic apply (normal set, or defineModuleFactoryGetter setter)
            if (existingFactory != null) {
                return Reflect.set(target, p, newValue, receiver);
            }

            // eagerPatches are disabled, so the factory argument should be the original
            defineModulesFactoryGetter(p, newValue);
            return true;
        }

        // Check if this factory is already patched
        if (existingFactory?.$$vencordOriginal != null) {
            existingFactory.$$vencordOriginal = newValue;
            return true;
        }

        const patchedFactory = patchFactory(p, newValue);

        // If multiple Webpack instances exist, when new a new module is loaded, it will be set in all the module factories objects.
        // Because patches are only executed once, we need to set the patched version in all of them, to avoid the Webpack instance
        // that uses the factory to contain the original factory instead of the patched, in case it was set first in another instance
        defineModulesFactoryGetter(p, patchedFactory);

        return true;
    }
};
/**
 * Patches a module factory.
 *
 * The factory argument will become the patched version of the factory.
 * @param id The id of the module
 * @param factory The original or patched module factory
 * @returns The wrapper for the patched module factory
 */
function patchFactory(id: PropertyKey, factory: ModuleFactory) {
    const originalFactory = factory;

    for (const factoryListener of factoryListeners) {
        try {
            factoryListener(originalFactory);
        } catch (err) {
            logger.error("Error in Webpack factory listener:\n", err, factoryListener);
        }
    }

    const patchedBy = new Set<string>();

    // Discords Webpack chunks for some ungodly reason contain random
    // newlines. Cyn recommended this workaround and it seems to work fine,
    // however this could potentially break code, so if anything goes weird,
    // this is probably why.
    // Additionally, `[actual newline]` is one less char than "\n", so if Discord
    // ever targets newer browsers, the minifier could potentially use this trick and
    // cause issues.
    //
    // 0, prefix is to turn it into an expression: 0,function(){} would be invalid syntax without the 0,
    let code: string = "0," + String(factory).replaceAll("\n", "");

    for (let i = 0; i < patches.length; i++) {
        const patch = patches[i];
        if (patch.predicate && !patch.predicate()) continue;

        const moduleMatches = typeof patch.find === "string"
            ? code.includes(patch.find)
            : patch.find.test(code);

        if (!moduleMatches) continue;

        patchedBy.add(patch.plugin);

        const executePatch = traceFunction(`patch by ${patch.plugin}`, (match: string | RegExp, replace: string) => code.replace(match, replace));
        const previousCode = code;
        const previousFactory = factory;

        // We change all patch.replacement to array in plugins/index
        for (const replacement of patch.replacement as PatchReplacement[]) {
            if (replacement.predicate && !replacement.predicate()) continue;

            const lastCode = code;
            const lastFactory = factory;

            canonicalizeReplacement(replacement, patch.plugin);

            try {
                const newCode = executePatch(replacement.match, replacement.replace as string);
                if (newCode === code) {
                    if (!patch.noWarn) {
                        logger.warn(`Patch by ${patch.plugin} had no effect (Module id is ${String(id)}): ${replacement.match}`);
                        if (IS_DEV) {
                            logger.debug("Function Source:\n", code);
                        }
                    }

                    if (patch.group) {
                        logger.warn(`Undoing patch group ${patch.find} by ${patch.plugin} because replacement ${replacement.match} had no effect`);
                        code = previousCode;
                        factory = previousFactory;
                        patchedBy.delete(patch.plugin);
                        break;
                    }

                    continue;
                }

                code = newCode;
                factory = (0, eval)(`// Webpack Module ${String(id)} - Patched by ${[...patchedBy].join(", ")}\n${newCode}\n//# sourceURL=WebpackModule${String(id)}`);
            } catch (err) {
                logger.error(`Patch by ${patch.plugin} errored (Module id is ${String(id)}): ${replacement.match}\n`, err);

                if (IS_DEV) {
                    const changeSize = code.length - lastCode.length;
                    const match = lastCode.match(replacement.match)!;

                    // Use 200 surrounding characters of context
                    const start = Math.max(0, match.index! - 200);
                    const end = Math.min(lastCode.length, match.index! + match[0].length + 200);
                    // (changeSize may be negative)
                    const endPatched = end + changeSize;

                    const context = lastCode.slice(start, end);
                    const patchedContext = code.slice(start, endPatched);

                    // inline require to avoid including it in !IS_DEV builds
                    const diff = (require("diff") as typeof import("diff")).diffWordsWithSpace(context, patchedContext);
                    let fmt = "%c %s ";
                    const elements = [] as string[];
                    for (const d of diff) {
                        const color = d.removed
                            ? "red"
                            : d.added
                                ? "lime"
                                : "grey";
                        fmt += "%c%s";
                        elements.push("color:" + color, d.value);
                    }

                    logger.errorCustomFmt(...Logger.makeTitle("white", "Before"), context);
                    logger.errorCustomFmt(...Logger.makeTitle("white", "After"), patchedContext);
                    const [titleFmt, ...titleElements] = Logger.makeTitle("white", "Diff");
                    logger.errorCustomFmt(titleFmt + fmt, ...titleElements, ...elements);
                }

                patchedBy.delete(patch.plugin);

                if (patch.group) {
                    logger.warn(`Undoing patch group ${patch.find} by ${patch.plugin} because replacement ${replacement.match} errored`);
                    code = previousCode;
                    factory = previousFactory;
                    break;
                }

                code = lastCode;
                factory = lastFactory;
            }
        }

        if (!patch.all) patches.splice(i--, 1);
    }

    // The patched factory wrapper, define it in an object to preserve the name after minification
    const patchedFactory: PatchedModuleFactory = {
        PatchedFactory(...args: Parameters<ModuleFactory>) {
            // Restore the original factory in all the module factories objects,
            // because we want to make sure the original factory is restored properly, no matter what is the Webpack instance
            for (const wreq of allWebpackInstances) {
                define(wreq.m, id, { value: patchedFactory.$$vencordOriginal });
            }

            // eslint-disable-next-line prefer-const
            let [module, exports, require] = args;

            if (wreq == null) {
                if (!wreqFallbackApplied) {
                    wreqFallbackApplied = true;

                    // Make sure the require argument is actually the WebpackRequire function
                    if (typeof require === "function" && require.m != null) {
                        const { stack } = new Error();
                        const webpackInstanceFileName = stack?.match(/\/assets\/(.+?\.js)/)?.[1];
                        logger.warn(
                            "WebpackRequire was not initialized, falling back to WebpackRequire passed to the first called patched module factory (" +
                            `id: ${String(id)}` + interpolateIfDefined`, WebpackInstance origin: ${webpackInstanceFileName}` +
                            ")"
                        );
                        _initWebpack(require);
                    } else if (IS_DEV) {
                        logger.error("WebpackRequire was not initialized, running modules without patches instead.");
                    }
                }

                if (IS_DEV) {
                    return originalFactory.apply(this, args);
                }
            }

            let factoryReturn: unknown;
            try {
                // Call the patched factory
                factoryReturn = factory.apply(this, args);
            } catch (err) {
                // Just re-throw Discord errors
                if (factory === originalFactory) throw err;

                logger.error("Error in patched module factory", err);
                return originalFactory.apply(this, args);
            }

            // Webpack sometimes sets the value of module.exports directly, so assign exports to it to make sure we properly handle it
            exports = module?.exports;
            if (exports == null) return factoryReturn;

            // There are (at the time of writing) 11 modules exporting the window
            // Make these non enumerable to improve webpack search performance
            if ((exports === window || exports?.default === window) && typeof require === "function" && require.c != null) {
                define(require.c, id, {
                    value: require.c[id],
                    enumerable: false
                });
                return factoryReturn;
            }

            for (const callback of moduleListeners) {
                try {
                    callback(exports, id);
                } catch (err) {
                    logger.error("Error in Webpack module listener:\n", err, callback);
                }
            }

            for (const [filter, callback] of waitForSubscriptions) {
                try {
                    if (filter(exports)) {
                        waitForSubscriptions.delete(filter);
                        callback(exports);
                    } else if (exports.default && filter(exports.default)) {
                        waitForSubscriptions.delete(filter);
                        callback(exports.default);
                    }
                } catch (err) {
                    logger.error("Error while firing callback for Webpack waitFor subscription:\n", err, filter, callback);
                }
            }

            return factoryReturn;
        }
    }.PatchedFactory;

    patchedFactory.toString = originalFactory.toString.bind(originalFactory);
    patchedFactory.$$vencordOriginal = originalFactory;

    return patchedFactory;
}<|MERGE_RESOLUTION|>--- conflicted
+++ resolved
@@ -12,11 +12,7 @@
 
 import { traceFunction } from "../debug/Tracer";
 import { patches } from "../plugins";
-<<<<<<< HEAD
 import { _initWebpack, factoryListeners, ModuleFactory, moduleListeners, waitForSubscriptions, WebpackRequire, wreq } from ".";
-=======
-import { _initWebpack, factoryListeners, ModuleFactory, moduleListeners, subscriptions, WebpackRequire, wreq } from ".";
->>>>>>> 4db6c4b8
 
 type AnyWebpackRequire = Partial<WebpackRequire> & Pick<WebpackRequire, "m">;
 
