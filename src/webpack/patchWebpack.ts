--- conflicted
+++ resolved
@@ -12,11 +12,7 @@
 
 import { traceFunction } from "../debug/Tracer";
 import { patches } from "../plugins";
-<<<<<<< HEAD
 import { _initWebpack, AnyModuleFactory, AnyWebpackRequire, factoryListeners, moduleListeners, waitForSubscriptions, WebpackRequire, WrappedModuleFactory, wreq } from ".";
-=======
-import { _initWebpack, AnyModuleFactory, AnyWebpackRequire, factoryListeners, moduleListeners, subscriptions, WebpackRequire, WrappedModuleFactory, wreq } from ".";
->>>>>>> d95367b3
 
 const logger = new Logger("WebpackInterceptor", "#8caaee");
 
@@ -38,27 +34,6 @@
     });
 };
 
-<<<<<<< HEAD
-// wreq.O is the Webpack onChunksLoaded function.
-// It is pretty likely that all important Discord Webpack instances will have this property set,
-// because Discord bundled code is chunked.
-// As of the time of writing, only the main and sentry Webpack instances have this property, and they are the only ones we care about.
-
-// We use this setter to intercept when wreq.O is defined, so we can patch the modules factories (wreq.m).
-// wreq.m is pre-populated with module factories, and is also populated via webpackGlobal.push
-// The sentry module also has their own Webpack with a pre-populated wreq.m, so this also patches those.
-// We wrap wreq.m with our proxy, which is responsible for patching the module factories when they are set, or definining getters for the patched versions.
-
-// If this is the main Webpack, we also set up the internal references to WebpackRequire.
-define(Function.prototype, "O", {
-    enumerable: false,
-
-    set(this: AnyWebpackRequire, onChunksLoaded: AnyWebpackRequire["O"]) {
-        define(this, "O", { value: onChunksLoaded });
-
-        const { stack } = new Error();
-        if (this.m == null || !(stack?.includes("discord.com") || stack?.includes("discordapp.com"))) {
-=======
 // wreq.m is the Webpack object containing module factories. It is pre-populated with module factories, and is also populated via webpackGlobal.push
 // We use this setter to intercept when wreq.m is defined and apply the patching in its module factories.
 // We wrap wreq.m with our proxy, which is responsible for patching the module factories when they are set, or definining getters for the patched versions.
@@ -72,7 +47,6 @@
 
         const { stack } = new Error();
         if (!(stack?.includes("discord.com") || stack?.includes("discordapp.com")) || Array.isArray(originalModules)) {
->>>>>>> d95367b3
             return;
         }
 
@@ -101,18 +75,6 @@
         const setterTimeout = setTimeout(() => Reflect.deleteProperty(this, "p"), 0);
 
         // Patch the pre-populated factories
-<<<<<<< HEAD
-        for (const id in this.m) {
-            if (updateExistingFactory(this.m, id, this.m[id], true)) {
-                continue;
-            }
-
-            notifyFactoryListeners(this.m[id]);
-            defineModulesFactoryGetter(id, Settings.eagerPatches ? wrapAndPatchFactory(id, this.m[id]) : this.m[id]);
-        }
-
-        define(this.m, Symbol.toStringTag, {
-=======
         for (const id in originalModules) {
             if (updateExistingFactory(originalModules, id, originalModules[id], true)) {
                 continue;
@@ -123,23 +85,15 @@
         }
 
         define(originalModules, Symbol.toStringTag, {
->>>>>>> d95367b3
             value: "ModuleFactories",
             enumerable: false
         });
 
         // The proxy responsible for patching the module factories when they are set, or definining getters for the patched versions
-<<<<<<< HEAD
-        const proxiedModuleFactories = new Proxy(this.m, moduleFactoriesHandler);
-        /*
-        If Discord ever decides to set module factories using the variable of the modules object directly, instead of wreq.m, switch the proxy to the prototype
-        define(this, "m", { value: Reflect.setPrototypeOf(this.m, new Proxy(this.m, moduleFactoriesHandler)) });
-=======
         const proxiedModuleFactories = new Proxy(originalModules, moduleFactoriesHandler);
         /*
         If Discord ever decides to set module factories using the variable of the modules object directly, instead of wreq.m, switch the proxy to the prototype
         define(this, "m", { value: Reflect.setPrototypeOf(originalModules, new Proxy(originalModules, moduleFactoriesHandler)) });
->>>>>>> d95367b3
         */
 
         define(this, "m", { value: proxiedModuleFactories });
@@ -167,21 +121,12 @@
         // If the property is not a number, we are not dealing with a module factory
         if (Number.isNaN(Number(p))) {
             return define(target, p, { value: newValue });
-<<<<<<< HEAD
         }
 
         if (updateExistingFactory(target, p, newValue)) {
             return true;
         }
 
-=======
-        }
-
-        if (updateExistingFactory(target, p, newValue)) {
-            return true;
-        }
-
->>>>>>> d95367b3
         notifyFactoryListeners(newValue);
         defineModulesFactoryGetter(p, Settings.eagerPatches ? wrapAndPatchFactory(p, newValue) : newValue);
 
@@ -217,17 +162,10 @@
         Reflect.defineProperty(moduleFactoriesTarget, id, existingFactory);
         return Reflect.set(moduleFactoriesTarget, id, newFactory, moduleFactoriesTarget);
     }
-<<<<<<< HEAD
 
     return false;
 }
 
-=======
-
-    return false;
-}
-
->>>>>>> d95367b3
 /**
  * Notify all factory listeners.
  *
@@ -336,16 +274,8 @@
                 return wrappedFactory.$$vencordOriginal!.apply(this, args);
             }
 
-<<<<<<< HEAD
             exports = module.exports;
             if (exports == null) return;
-=======
-            // Webpack sometimes sets the value of module.exports directly, so assign exports to it to make sure we properly handle it
-            exports = module?.exports;
-            if (exports == null) {
-                return factoryReturn;
-            }
->>>>>>> d95367b3
 
             // There are (at the time of writing) 11 modules exporting the window
             // Make these non enumerable to improve webpack search performance
@@ -492,7 +422,6 @@
                     }
 
                     continue;
-<<<<<<< HEAD
                 }
 
                 code = newCode;
@@ -533,48 +462,6 @@
                     logger.errorCustomFmt(titleFmt + fmt, ...titleElements, ...elements);
                 }
 
-=======
-                }
-
-                code = newCode;
-                patchedFactory = (0, eval)(`// Webpack Module ${String(id)} - Patched by ${[...patchedBy].join(", ")}\n${newCode}\n//# sourceURL=WebpackModule${String(id)}`);
-            } catch (err) {
-                logger.error(`Patch by ${patch.plugin} errored (Module id is ${String(id)}): ${replacement.match}\n`, err);
-
-                if (IS_DEV) {
-                    const changeSize = code.length - lastCode.length;
-                    const match = lastCode.match(replacement.match)!;
-
-                    // Use 200 surrounding characters of context
-                    const start = Math.max(0, match.index! - 200);
-                    const end = Math.min(lastCode.length, match.index! + match[0].length + 200);
-                    // (changeSize may be negative)
-                    const endPatched = end + changeSize;
-
-                    const context = lastCode.slice(start, end);
-                    const patchedContext = code.slice(start, endPatched);
-
-                    // inline require to avoid including it in !IS_DEV builds
-                    const diff = (require("diff") as typeof import("diff")).diffWordsWithSpace(context, patchedContext);
-                    let fmt = "%c %s ";
-                    const elements = [] as string[];
-                    for (const d of diff) {
-                        const color = d.removed
-                            ? "red"
-                            : d.added
-                                ? "lime"
-                                : "grey";
-                        fmt += "%c%s";
-                        elements.push("color:" + color, d.value);
-                    }
-
-                    logger.errorCustomFmt(...Logger.makeTitle("white", "Before"), context);
-                    logger.errorCustomFmt(...Logger.makeTitle("white", "After"), patchedContext);
-                    const [titleFmt, ...titleElements] = Logger.makeTitle("white", "Diff");
-                    logger.errorCustomFmt(titleFmt + fmt, ...titleElements, ...elements);
-                }
-
->>>>>>> d95367b3
                 patchedBy.delete(patch.plugin);
 
                 if (patch.group) {
