/*
 * Vencord, a modification for Discord's desktop app
 * Copyright (c) 2023 Vendicated and contributors
 *
 * This program is free software: you can redistribute it and/or modify
 * it under the terms of the GNU General Public License as published by
 * the Free Software Foundation, either version 3 of the License, or
 * (at your option) any later version.
 *
 * This program is distributed in the hope that it will be useful,
 * but WITHOUT ANY WARRANTY; without even the implied warranty of
 * MERCHANTABILITY or FITNESS FOR A PARTICULAR PURPOSE.  See the
 * GNU General Public License for more details.
 *
 * You should have received a copy of the GNU General Public License
 * along with this program.  If not, see <https://www.gnu.org/licenses/>.
*/

import "./VoiceChannelSection.css";

<<<<<<< HEAD
import { findByProps, findComponentByCode } from "@webpack";
import { Button, Forms, PermissionStore, Toasts } from "@webpack/common";
import { Channel } from "discord-types/general";

const ChannelActions = findByProps("selectChannel", "selectVoiceChannel");
const UserPopoutSection = findComponentByCode(".lastSection", "children:");
=======
import { findByPropsLazy } from "@webpack";
import { Button, Forms, PermissionStore, Toasts } from "@webpack/common";
import { Channel } from "discord-types/general";

const ChannelActions = findByPropsLazy("selectChannel", "selectVoiceChannel");
>>>>>>> 44c84634

const CONNECT = 1n << 20n;

interface VoiceChannelFieldProps {
    channel: Channel;
    label: string;
    showHeader: boolean;
}

export const VoiceChannelSection = ({ channel, label, showHeader }: VoiceChannelFieldProps) => (
    // @TODO The div is supposed to be a UserPopoutSection
    <div>
        {showHeader && <Forms.FormTitle className="vc-uvs-header">In a voice channel</Forms.FormTitle>}
        <Button
            className="vc-uvs-button"
            color={Button.Colors.TRANSPARENT}
            size={Button.Sizes.SMALL}

            onClick={() => {
                if (PermissionStore.can(CONNECT, channel))
                    ChannelActions.selectVoiceChannel(channel.id);
                else
                    Toasts.show({
                        message: "Insufficient permissions to enter the channel.",
                        id: "user-voice-show-insufficient-permissions",
                        type: Toasts.Type.FAILURE,
                        options: {
                            position: Toasts.Position.BOTTOM,
                        }
                    });
            }}
        >
            {label}
        </Button>
    </div>
);<|MERGE_RESOLUTION|>--- conflicted
+++ resolved
@@ -18,20 +18,11 @@
 
 import "./VoiceChannelSection.css";
 
-<<<<<<< HEAD
-import { findByProps, findComponentByCode } from "@webpack";
+import { findByProps } from "@webpack";
 import { Button, Forms, PermissionStore, Toasts } from "@webpack/common";
 import { Channel } from "discord-types/general";
 
 const ChannelActions = findByProps("selectChannel", "selectVoiceChannel");
-const UserPopoutSection = findComponentByCode(".lastSection", "children:");
-=======
-import { findByPropsLazy } from "@webpack";
-import { Button, Forms, PermissionStore, Toasts } from "@webpack/common";
-import { Channel } from "discord-types/general";
-
-const ChannelActions = findByPropsLazy("selectChannel", "selectVoiceChannel");
->>>>>>> 44c84634
 
 const CONNECT = 1n << 20n;
 
