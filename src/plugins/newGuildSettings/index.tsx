--- conflicted
+++ resolved
@@ -19,24 +19,16 @@
 import { definePluginSettings, migratePluginSettings } from "@api/Settings";
 import { Devs } from "@utils/constants";
 import definePlugin, { OptionType } from "@utils/types";
-<<<<<<< HEAD
-import { findByProps } from "@webpack";
+import { findByCode, findByProps, mapMangledModule } from "@webpack";
 
 const { updateGuildNotificationSettings } = findByProps("updateGuildNotificationSettings");
-const { toggleShowAllChannels } = findByProps("toggleShowAllChannels");
-const { isOptInEnabledForGuild } = findByProps("isOptInEnabledForGuild");
-=======
-import { findByCodeLazy, findByPropsLazy, mapMangledModuleLazy } from "@webpack";
-
-const { updateGuildNotificationSettings } = findByPropsLazy("updateGuildNotificationSettings");
-const { toggleShowAllChannels } = mapMangledModuleLazy(".onboardExistingMember(", {
+const { toggleShowAllChannels } = mapMangledModule(".onboardExistingMember(", {
     toggleShowAllChannels: m => {
         const s = String(m);
         return s.length < 100 && !s.includes("onboardExistingMember") && !s.includes("getOptedInChannels");
     }
 });
-const isOptInEnabledForGuild = findByCodeLazy(".COMMUNITY)||", ".isOptInEnabled(");
->>>>>>> a43d5d59
+const isOptInEnabledForGuild = findByCode(".COMMUNITY)||", ".isOptInEnabled(");
 
 const settings = definePluginSettings({
     guild: {
