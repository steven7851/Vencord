/*
 * Vencord, a modification for Discord's desktop app
 * Copyright (c) 2022 Vendicated and contributors
 *
 * This program is free software: you can redistribute it and/or modify
 * it under the terms of the GNU General Public License as published by
 * the Free Software Foundation, either version 3 of the License, or
 * (at your option) any later version.
 *
 * This program is distributed in the hope that it will be useful,
 * but WITHOUT ANY WARRANTY; without even the implied warranty of
 * MERCHANTABILITY or FITNESS FOR A PARTICULAR PURPOSE.  See the
 * GNU General Public License for more details.
 *
 * You should have received a copy of the GNU General Public License
 * along with this program.  If not, see <https://www.gnu.org/licenses/>.
*/

import { disableStyle, enableStyle } from "@api/Styles";
import ErrorBoundary from "@components/ErrorBoundary";
import { ErrorCard } from "@components/ErrorCard";
import { Devs } from "@utils/constants";
import { Margins } from "@utils/margins";
<<<<<<< HEAD
import definePlugin, { OptionType } from "@utils/types";
import { findByProps } from "@webpack";
import { Forms, React, UserStore } from "@webpack/common";
import { User } from "discord-types/general";

const KbdStyles = findByProps("key", "removeBuildOverride");
=======
import definePlugin from "@utils/types";
import { findByProps } from "@webpack";
import { Forms, React } from "@webpack/common";

import hideBugReport from "./hideBugReport.css?managed";
>>>>>>> 5999af76

const KbdStyles = findByProps("key", "removeBuildOverride");

export default definePlugin({
    name: "Experiments",
    description: "Enable Access to Experiments & other dev-only features in Discord!",
    authors: [
        Devs.Megu,
        Devs.Ven,
        Devs.Nickyux,
        Devs.BanTheNons,
        Devs.Nuckyz
    ],

    patches: [
        {
            find: "Object.defineProperties(this,{isDeveloper",
            replacement: {
                match: /(?<={isDeveloper:\{[^}]+?,get:\(\)=>)\i/,
                replace: "true"
            }
        },
        {
            find: 'type:"user",revision',
            replacement: {
                match: /!(\i)&&"CONNECTION_OPEN".+?;/g,
                replace: "$1=!0;"
            }
        },
        {
            find: 'H1,title:"Experiments"',
            replacement: {
                match: 'title:"Experiments",children:[',
                replace: "$&$self.WarningCard(),"
            }
        },
        // change top right chat toolbar button from the help one to the dev one
        {
            find: "toolbar:function",
            replacement: {
                match: /\i\.isStaff\(\)/,
                replace: "true"
            }
        }
    ],

    start: () => enableStyle(hideBugReport),
    stop: () => disableStyle(hideBugReport),

    settingsAboutComponent: () => {
        const isMacOS = navigator.platform.includes("Mac");
        const modKey = isMacOS ? "cmd" : "ctrl";
        const altKey = isMacOS ? "opt" : "alt";
        return (
            <React.Fragment>
                <Forms.FormTitle tag="h3">More Information</Forms.FormTitle>
                <Forms.FormText variant="text-md/normal">
                    You can open Discord's DevTools via {" "}
                    <kbd className={KbdStyles.key}>{modKey}</kbd> +{" "}
                    <kbd className={KbdStyles.key}>{altKey}</kbd> +{" "}
                    <kbd className={KbdStyles.key}>O</kbd>{" "}
                </Forms.FormText>
            </React.Fragment>
        );
    },

    WarningCard: ErrorBoundary.wrap(() => (
        <ErrorCard id="vc-experiments-warning-card" className={Margins.bottom16}>
            <Forms.FormTitle tag="h2">Hold on!!</Forms.FormTitle>

            <Forms.FormText>
                Experiments are unreleased Discord features. They might not work, or even break your client or get your account disabled.
            </Forms.FormText>

            <Forms.FormText className={Margins.top8}>
                Only use experiments if you know what you're doing. Vencord is not responsible for any damage caused by enabling experiments.

                If you don't know what an experiment does, ignore it. Do not ask us what experiments do either, we probably don't know.
            </Forms.FormText>

            <Forms.FormText className={Margins.top8}>
                No, you cannot use server-side features like checking the "Send to Client" box.
            </Forms.FormText>
        </ErrorCard>
    ), { noop: true })
});<|MERGE_RESOLUTION|>--- conflicted
+++ resolved
@@ -21,20 +21,11 @@
 import { ErrorCard } from "@components/ErrorCard";
 import { Devs } from "@utils/constants";
 import { Margins } from "@utils/margins";
-<<<<<<< HEAD
-import definePlugin, { OptionType } from "@utils/types";
-import { findByProps } from "@webpack";
-import { Forms, React, UserStore } from "@webpack/common";
-import { User } from "discord-types/general";
-
-const KbdStyles = findByProps("key", "removeBuildOverride");
-=======
 import definePlugin from "@utils/types";
 import { findByProps } from "@webpack";
 import { Forms, React } from "@webpack/common";
 
 import hideBugReport from "./hideBugReport.css?managed";
->>>>>>> 5999af76
 
 const KbdStyles = findByProps("key", "removeBuildOverride");
 
