--- conflicted
+++ resolved
@@ -19,16 +19,8 @@
 import ErrorBoundary from "@components/ErrorBoundary";
 import { Devs } from "@utils/constants";
 import definePlugin from "@utils/types";
-<<<<<<< HEAD
-import { find } from "@webpack";
 import { Constants, GuildStore, i18n, RestAPI } from "@webpack/common";
 
-const InvitesDisabledExperiment = find(m => m.definition?.id === "2022-07_invites_disabled");
-
-=======
-import { Constants, GuildStore, i18n, RestAPI } from "@webpack/common";
-
->>>>>>> 4301ed88
 function showDisableInvites(guildId: string) {
     // @ts-ignore
     return !GuildStore.getGuild(guildId).hasFeature("INVITES_DISABLED");
