--- conflicted
+++ resolved
@@ -12,13 +12,8 @@
 import { Devs } from "@utils/constants";
 import { Margins } from "@utils/margins";
 import definePlugin, { OptionType } from "@utils/types";
-<<<<<<< HEAD
 import { findStore } from "@webpack";
-import { Button, Forms, showToast, StatusSettingsStores, TextInput, Toasts, Tooltip, useEffect, useState } from "webpack/common";
-=======
-import { findStoreLazy } from "@webpack";
 import { Button, Forms, showToast, TextInput, Toasts, Tooltip, useEffect, useState } from "webpack/common";
->>>>>>> a43d5d59
 
 const enum ActivitiesTypes {
     Game,
