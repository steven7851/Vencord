--- conflicted
+++ resolved
@@ -28,23 +28,13 @@
 
 import { MemberCount } from "./MemberCount";
 
-<<<<<<< HEAD
-export const GuildMemberCountStore = findStore("GuildMemberCountStore") as FluxStore & { getMemberCount(guildId: string): number | null; };
+export const GuildMemberCountStore = findStore("GuildMemberCountStore") as FluxStore & { getMemberCount(guildId?: string): number | null; };
 export const ChannelMemberStore = findStore("ChannelMemberStore") as FluxStore & {
-    getProps(guildId: string, channelId: string): { groups: { count: number; id: string; }[]; };
+    getProps(guildId?: string, channelId?: string): { groups: { count: number; id: string; }[]; };
 };
 export const ThreadMemberListStore = findStore("ThreadMemberListStore") as FluxStore & {
-    getMemberListSections(channelId: string): { [sectionId: string]: { sectionId: string; userIds: string[]; }; };
-=======
-export const GuildMemberCountStore = findStoreLazy("GuildMemberCountStore") as FluxStore & { getMemberCount(guildId?: string): number | null; };
-export const ChannelMemberStore = findStoreLazy("ChannelMemberStore") as FluxStore & {
-    getProps(guildId?: string, channelId?: string): { groups: { count: number; id: string; }[]; };
+    getMemberListSections(channelId?: string): { [sectionId: string]: { sectionId: string; userIds: string[]; }; };
 };
-export const ThreadMemberListStore = findStoreLazy("ThreadMemberListStore") as FluxStore & {
-    getMemberListSections(channelId?: string): { [sectionId: string]: { sectionId: string; userIds: string[]; }; };
->>>>>>> 8890c8c6
-};
-
 
 const settings = definePluginSettings({
     toolTip: {
