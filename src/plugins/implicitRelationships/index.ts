/*
 * Vencord, a modification for Discord's desktop app
 * Copyright (c) 2023 Vendicated and contributors
 *
 * This program is free software: you can redistribute it and/or modify
 * it under the terms of the GNU General Public License as published by
 * the Free Software Foundation, either version 3 of the License, or
 * (at your option) any later version.
 *
 * This program is distributed in the hope that it will be useful,
 * but WITHOUT ANY WARRANTY; without even the implied warranty of
 * MERCHANTABILITY or FITNESS FOR A PARTICULAR PURPOSE.  See the
 * GNU General Public License for more details.
 *
 * You should have received a copy of the GNU General Public License
 * along with this program.  If not, see <https://www.gnu.org/licenses/>.
*/

import { definePluginSettings } from "@api/Settings";
import { Devs } from "@utils/constants";
import definePlugin, { OptionType } from "@utils/types";
<<<<<<< HEAD
import { findByProps, findStore } from "@webpack";
import { ChannelStore, FluxDispatcher, GuildStore, RelationshipStore, SnowflakeUtils, UserStore } from "@webpack/common";

const UserAffinitiesStore = findStore("UserAffinitiesStore");
const { FriendsSections } = findByProps("FriendsSections");

const settings = definePluginSettings({
    sortByAffinity: {
        type: OptionType.BOOLEAN,
        default: true,
        description: "Whether to sort implicit relationships by their affinity to you.",
        restartNeeded: true
    }
});
=======
import { findStoreLazy } from "@webpack";
import { ChannelStore, Constants, FluxDispatcher, GuildStore, RelationshipStore, SnowflakeUtils, UserStore } from "@webpack/common";
import { Settings } from "Vencord";

const UserAffinitiesStore = findStoreLazy("UserAffinitiesStore");
>>>>>>> a43d5d59

export default definePlugin({
    name: "ImplicitRelationships",
    description: "Shows your implicit relationships in the Friends tab.",
    authors: [Devs.Dolfies],
    settings,

    patches: [
        // Counts header
        {
            find: ".FRIENDS_ALL_HEADER",
            replacement: {
                match: /toString\(\)\}\);case (\i\.\i)\.BLOCKED/,
                replace: 'toString()});case $1.IMPLICIT:return "Implicit — "+arguments[1];case $1.BLOCKED'
            },
        },
        // No friends page
        {
            find: "FriendsEmptyState: Invalid empty state",
            replacement: {
                match: /case (\i\.\i)\.ONLINE:(?=return (\i)\.SECTION_ONLINE)/,
                replace: "case $1.ONLINE:case $1.IMPLICIT:"
            },
        },
        // Sections header
        {
            find: ".FRIENDS_SECTION_ONLINE",
            replacement: {
                match: /(\(0,\i\.jsx\)\(\i\.TabBar\.Item,\{id:\i\.\i)\.BLOCKED,className:([^\s]+?)\.item,children:\i\.\i\.Messages\.BLOCKED\}\)/,
                replace: "$1.IMPLICIT,className:$2.item,children:\"Implicit\"}),$&"
            },
        },
        // Sections content
        {
            find: '"FriendsStore"',
            replacement: {
                match: /(?<=case (\i\.\i)\.BLOCKED:return (\i)\.type===\i\.\i\.BLOCKED)/,
                replace: ";case $1.IMPLICIT:return $2.type===5"
            },
        },
        // Piggyback relationship fetch
        {
            find: '"FriendsStore',
            replacement: {
                match: /(\i\.\i)\.fetchRelationships\(\)/,
                // This relationship fetch is actually completely useless, but whatevs
                replace: "$1.fetchRelationships(),$self.fetchImplicitRelationships()"
            },
        },
        // Modify sort -- thanks megu for the patch (from sortFriendRequests)
        {
            find: "getRelationshipCounts(){",
            replacement: {
                predicate: () => settings.store.sortByAffinity,
                match: /\}\)\.sortBy\((.+?)\)\.value\(\)/,
                replace: "}).sortBy(row => $self.wrapSort(($1), row)).value()"
            }
        },

        // Add support for the nonce parameter to Discord's shitcode
        {
            find: ".REQUEST_GUILD_MEMBERS",
            replacement: {
                match: /\.send\(8,{/,
                replace: "$&nonce:arguments[1].nonce,"
            }
        },
        {
            find: "GUILD_MEMBERS_REQUEST:",
            replacement: {
                match: /presences:!!(\i)\.presences/,
                replace: "$&,nonce:$1.nonce"
            },
        },
        {
            find: ".not_found",
            replacement: {
                match: /notFound:(\i)\.not_found/,
                replace: "$&,nonce:$1.nonce"
            },
        }
    ],

    wrapSort(comparator: Function, row: any) {
        return row.type === 5
            ? -UserAffinitiesStore.getUserAffinity(row.user.id)?.affinity ?? 0
            : comparator(row);
    },

    async fetchImplicitRelationships() {
        // Implicit relationships are defined as users that you:
        // 1. Have an affinity for
        // 2. Do not have a relationship with // TODO: Check how this works with pending/blocked relationships
        // 3. Have a mutual guild with
        const userAffinities: Set<string> = UserAffinitiesStore.getUserAffinitiesUserIds();
        const nonFriendAffinities = Array.from(userAffinities).filter(
            id => !RelationshipStore.getRelationshipType(id)
        );

        // I would love to just check user cache here (falling back to the gateway of course)
        // However, users in user cache may just be there because they share a DM or group DM with you
        // So there's no guarantee that a user being in user cache means they have a mutual with you
        // To get around this, we request users we have DMs with, and ignore them below if we don't get them back
        const dmUserIds = new Set(
            Object.values(ChannelStore.getSortedPrivateChannels()).flatMap(c => c.recipients)
        );
        const toRequest = nonFriendAffinities.filter(id => !UserStore.getUser(id) || dmUserIds.has(id));
        const allGuildIds = Object.keys(GuildStore.getGuilds());
        const sentNonce = SnowflakeUtils.fromTimestamp(Date.now());
        let count = allGuildIds.length * Math.ceil(toRequest.length / 100);

        // OP 8 Request Guild Members allows 100 user IDs at a time
        const ignore = new Set(toRequest);
        const relationships = RelationshipStore.getRelationships();
        const callback = ({ chunks }) => {
            for (const chunk of chunks) {
                const { nonce, members } = chunk;
                if (nonce !== sentNonce) return;
                members.forEach(member => {
                    ignore.delete(member.user.id);
                });

                nonFriendAffinities.map(id => UserStore.getUser(id)).filter(user => user && !ignore.has(user.id)).forEach(user => relationships[user.id] = 5);
                RelationshipStore.emitChange();
                if (--count === 0) {
                    // @ts-ignore
                    FluxDispatcher.unsubscribe("GUILD_MEMBERS_CHUNK_BATCH", callback);
                }
            }
        };

        // @ts-ignore
        FluxDispatcher.subscribe("GUILD_MEMBERS_CHUNK_BATCH", callback);
        for (let i = 0; i < toRequest.length; i += 100) {
            FluxDispatcher.dispatch({
                type: "GUILD_MEMBERS_REQUEST",
                guildIds: allGuildIds,
                userIds: toRequest.slice(i, i + 100),
                nonce: sentNonce,
            });
        }
    },

    start() {
        Constants.FriendsSections.IMPLICIT = "IMPLICIT";
    }
});<|MERGE_RESOLUTION|>--- conflicted
+++ resolved
@@ -19,12 +19,10 @@
 import { definePluginSettings } from "@api/Settings";
 import { Devs } from "@utils/constants";
 import definePlugin, { OptionType } from "@utils/types";
-<<<<<<< HEAD
-import { findByProps, findStore } from "@webpack";
-import { ChannelStore, FluxDispatcher, GuildStore, RelationshipStore, SnowflakeUtils, UserStore } from "@webpack/common";
+import { findStore } from "@webpack";
+import { ChannelStore, Constants, FluxDispatcher, GuildStore, RelationshipStore, SnowflakeUtils, UserStore } from "@webpack/common";
 
 const UserAffinitiesStore = findStore("UserAffinitiesStore");
-const { FriendsSections } = findByProps("FriendsSections");
 
 const settings = definePluginSettings({
     sortByAffinity: {
@@ -34,13 +32,6 @@
         restartNeeded: true
     }
 });
-=======
-import { findStoreLazy } from "@webpack";
-import { ChannelStore, Constants, FluxDispatcher, GuildStore, RelationshipStore, SnowflakeUtils, UserStore } from "@webpack/common";
-import { Settings } from "Vencord";
-
-const UserAffinitiesStore = findStoreLazy("UserAffinitiesStore");
->>>>>>> a43d5d59
 
 export default definePlugin({
     name: "ImplicitRelationships",
