--- conflicted
+++ resolved
@@ -19,17 +19,9 @@
 import { ApplicationCommandInputType, sendBotMessage } from "@api/Commands";
 import { Devs } from "@utils/constants";
 import definePlugin from "@utils/types";
-<<<<<<< HEAD
 import { findByProps } from "@webpack";
-import { Constants, RestAPI, UserStore } from "@webpack/common";
 
 const FriendInvites = findByProps("createFriendInvite");
-const { uuid4 } = findByProps("uuid4");
-=======
-import { findByPropsLazy } from "@webpack";
-
-const FriendInvites = findByPropsLazy("createFriendInvite");
->>>>>>> a43d5d59
 
 export default definePlugin({
     name: "FriendInvites",
