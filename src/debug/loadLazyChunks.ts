/*
 * Vencord, a Discord client mod
 * Copyright (c) 2024 Vendicated and contributors
 * SPDX-License-Identifier: GPL-3.0-or-later
 */

import { Logger } from "@utils/Logger";
import { canonicalizeMatch } from "@utils/patches";
import * as Webpack from "@webpack";
import { wreq } from "@webpack";
import { AnyModuleFactory, ModuleFactory } from "webpack";

const LazyChunkLoaderLogger = new Logger("LazyChunkLoader");

export async function loadLazyChunks() {
    try {
        LazyChunkLoaderLogger.log("Loading all chunks...");

        const validChunks = new Set<number>();
        const invalidChunks = new Set<number>();
        const deferredRequires = new Set<number>();

        let chunksSearchingResolve: (value: void | PromiseLike<void>) => void;
        const chunksSearchingDone = new Promise<void>(r => chunksSearchingResolve = r);

        // True if resolved, false otherwise
        const chunksSearchPromises = [] as Array<() => boolean>;

        const LazyChunkRegex = canonicalizeMatch(/(?:(?:Promise\.all\(\[)?(\i\.e\("?[^)]+?"?\)[^\]]*?)(?:\]\))?)\.then\(\i\.bind\(\i,"?([^)]+?)"?\)\)/g);

        async function searchAndLoadLazyChunks(factoryCode: string) {
            const lazyChunks = factoryCode.matchAll(LazyChunkRegex);
            const validChunkGroups = new Set<[chunkIds: number[], entryPoint: number]>();

            // Workaround for a chunk that depends on the ChannelMessage component but may be be force loaded before
            // the chunk containing the component
            const shouldForceDefer = factoryCode.includes(".Messages.GUILD_FEED_UNFEATURE_BUTTON_TEXT");

            await Promise.all(Array.from(lazyChunks).map(async ([, rawChunkIds, entryPoint]) => {
                const chunkIds = rawChunkIds ? Array.from(rawChunkIds.matchAll(Webpack.ChunkIdsRegex)).map(m => Number(m[1])) : [];

                if (chunkIds.length === 0) {
                    return;
                }

                let invalidChunkGroup = false;

                for (const id of chunkIds) {
                    if (wreq.u(id) == null || wreq.u(id) === "undefined.js") continue;

                    const isWorkerAsset = await fetch(wreq.p + wreq.u(id))
                        .then(r => r.text())
                        .then(t => t.includes("importScripts("));

                    if (isWorkerAsset) {
                        invalidChunks.add(id);
                        invalidChunkGroup = true;
                        continue;
                    }

                    validChunks.add(id);
                }

                if (!invalidChunkGroup) {
                    validChunkGroups.add([chunkIds, Number(entryPoint)]);
                }
            }));

            // Loads all found valid chunk groups
            await Promise.all(
                Array.from(validChunkGroups)
                    .map(([chunkIds]) =>
                        Promise.all(chunkIds.map(id => wreq.e(id)))
                    )
            );

            // Requires the entry points for all valid chunk groups
            for (const [, entryPoint] of validChunkGroups) {
                try {
                    if (shouldForceDefer) {
                        deferredRequires.add(entryPoint);
                        continue;
                    }

                    if (wreq.m[entryPoint]) wreq(entryPoint);
                } catch (err) {
                    console.error(err);
                }
            }

            // setImmediate to only check if all chunks were loaded after this function resolves
            // We check if all chunks were loaded every time a factory is loaded
            // If we are still looking for chunks in the other factories, the array will have that factory's chunk search promise not resolved
            // But, if all chunk search promises are resolved, this means we found every lazy chunk loaded by Discord code and manually loaded them
            setTimeout(() => {
                let allResolved = true;

                for (let i = 0; i < chunksSearchPromises.length; i++) {
                    const isResolved = chunksSearchPromises[i]();

                    if (isResolved) {
                        // Remove finished promises to avoid having to iterate through a huge array everytime
                        chunksSearchPromises.splice(i--, 1);
                    } else {
                        allResolved = false;
                    }
                }

                if (allResolved) chunksSearchingResolve();
            }, 0);
        }

        function factoryListener(factory: AnyModuleFactory | ModuleFactory) {
            let isResolved = false;
            searchAndLoadLazyChunks(String(factory))
                .then(() => isResolved = true)
                .catch(() => isResolved = true);

            chunksSearchPromises.push(() => isResolved);
        }

        Webpack.factoryListeners.add(factoryListener);
        for (const factoryId in wreq.m) {
            factoryListener(wreq.m[factoryId]);
        }

        await chunksSearchingDone;
        Webpack.factoryListeners.delete(factoryListener);

        // Require deferred entry points
        for (const deferredRequire of deferredRequires) {
            wreq(deferredRequire);
        }

        // All chunks Discord has mapped to asset files, even if they are not used anymore
        const allChunks = [] as number[];

        // Matches "id" or id:
<<<<<<< HEAD
        for (const currentMatch of String(wreq.u).matchAll(/(?:"([\de]+?)")|(?:([\de]+?):)/g)) {
=======
        for (const currentMatch of wreq!.u.toString().matchAll(/(?:"([\deE]+?)")|(?:([\deE]+?):)/g)) {
>>>>>>> cd3534f6
            const id = currentMatch[1] ?? currentMatch[2];
            if (id == null) continue;

            allChunks.push(Number(id));
        }

        if (allChunks.length === 0) throw new Error("Failed to get all chunks");

        // Chunks that are not loaded (not used) by Discord code anymore
        const chunksLeft = allChunks.filter(id => {
            return !(validChunks.has(id) || invalidChunks.has(id));
        });

        await Promise.all(chunksLeft.map(async id => {
            const isWorkerAsset = await fetch(wreq.p + wreq.u(id))
                .then(r => r.text())
                .then(t => t.includes("importScripts("));

            // Loads and requires a chunk
            if (!isWorkerAsset) {
                await wreq.e(id);
                // Technically, the id of the chunk does not match the entry point
                // But, still try it because we have no way to get the actual entry point
                if (wreq.m[id]) wreq(id);
            }
        }));

        LazyChunkLoaderLogger.log("Finished loading all chunks!");
    } catch (e) {
        LazyChunkLoaderLogger.log("A fatal error occurred:", e);
    }
}<|MERGE_RESOLUTION|>--- conflicted
+++ resolved
@@ -136,11 +136,7 @@
         const allChunks = [] as number[];
 
         // Matches "id" or id:
-<<<<<<< HEAD
-        for (const currentMatch of String(wreq.u).matchAll(/(?:"([\de]+?)")|(?:([\de]+?):)/g)) {
-=======
         for (const currentMatch of wreq!.u.toString().matchAll(/(?:"([\deE]+?)")|(?:([\deE]+?):)/g)) {
->>>>>>> cd3534f6
             const id = currentMatch[1] ?? currentMatch[2];
             if (id == null) continue;
 
