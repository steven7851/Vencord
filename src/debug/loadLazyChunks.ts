--- conflicted
+++ resolved
@@ -112,27 +112,16 @@
 
         function factoryListener(factory: AnyModuleFactory | ModuleFactory) {
             let isResolved = false;
-<<<<<<< HEAD
-            searchAndLoadLazyChunks(String(factory)).then(() => isResolved = true);
-=======
             searchAndLoadLazyChunks(String(factory))
                 .then(() => isResolved = true)
                 .catch(() => isResolved = true);
->>>>>>> 53dd86fa
 
             chunksSearchPromises.push(() => isResolved);
         }
 
         Webpack.factoryListeners.add(factoryListener);
         for (const factoryId in wreq.m) {
-<<<<<<< HEAD
-            let isResolved = false;
-            searchAndLoadLazyChunks(String(wreq.m[factoryId])).then(() => isResolved = true);
-
-            chunksSearchPromises.push(() => isResolved);
-=======
             factoryListener(wreq.m[factoryId]);
->>>>>>> 53dd86fa
         }
 
         await chunksSearchingDone;
