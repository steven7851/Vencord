/*
 * Vencord, a Discord client mod
 * Copyright (c) 2024 Vendicated and contributors
 * SPDX-License-Identifier: GPL-3.0-or-later
 */

import { SYM_LAZY_COMPONENT_INNER } from "@utils/lazyReact";
import { Logger } from "@utils/Logger";
import { SYM_PROXY_INNER_GET, SYM_PROXY_INNER_VALUE } from "@utils/proxyInner";
import * as Webpack from "@webpack";
import { patches } from "plugins";

import { loadLazyChunks } from "./loadLazyChunks";

const ReporterLogger = new Logger("Reporter");

async function runReporter() {
    try {
        ReporterLogger.log("Starting test...");

        let loadLazyChunksResolve: (value: void | PromiseLike<void>) => void;
        const loadLazyChunksDone = new Promise<void>(r => loadLazyChunksResolve = r);

        Webpack.beforeInitListeners.add(() => loadLazyChunks().then((loadLazyChunksResolve)));
        await loadLazyChunksDone;

        for (const patch of patches) {
            if (!patch.all) {
                new Logger("WebpackInterceptor").warn(`Patch by ${patch.plugin} found no module (Module id is -): ${patch.find}`);
            }
        }

        await Promise.all(Webpack.webpackSearchHistory.map(async ([searchType, args]) => {
            args = [...args];

            let result: any;
            try {
<<<<<<< HEAD
                let result = null as any;

                switch (searchType) {
                    case "webpackDependantLazy":
                    case "webpackDependantLazyComponent": {
                        const [factory] = args;
                        result = factory();
                        break;
                    }
                    case "extractAndLoadChunks": {
                        const [code, matcher] = args;

                        result = await Webpack.extractAndLoadChunks(code, matcher);
                        if (result === false) {
                            result = null;
                        }

                        break;
                    }
                    default: {
                        const findResult = args.shift();

                        if (findResult != null) {
                            if (findResult.$$vencordCallbackCalled != null && findResult.$$vencordCallbackCalled()) {
                                result = findResult;
                            }

                            if (findResult[SYM_PROXY_INNER_GET] != null) {
                                result = findResult[SYM_PROXY_INNER_VALUE];
                            }

                            if (findResult[SYM_LAZY_COMPONENT_INNER] != null) {
                                result = findResult[SYM_LAZY_COMPONENT_INNER]();
                            }
                        }

                        break;
                    }
                }

                if (result == null) {
                    throw "a rock at ben shapiro";
                }
            } catch (e) {
                let logMessage = searchType;

                let filterName = "";
                let parsedArgs = args;

                if (args[0].$$vencordProps != null) {
                    if (["find", "findComponent", "waitFor"].includes(searchType)) {
                        filterName = args[0].$$vencordProps[0];
                    }

                    parsedArgs = args[0].$$vencordProps.slice(1);
                }

                // if parsedArgs is the same as args, it means vencordProps of the filter was not available (like in normal filter functions),
                // so log the filter function instead
                if (
                    parsedArgs === args &&
                    ["waitFor", "find", "findComponent", "webpackDependantLazy", "webpackDependantLazyComponent"].includes(searchType)
                ) {
                    let filter = parsedArgs[0].toString();
                    if (filter.length > 150) {
                        filter = filter.slice(0, 147) + "...";
                    }

                    logMessage += `(${filter})`;
                } else if (searchType === "extractAndLoadChunks") {
                    let regexStr: string;
                    if (parsedArgs[1] === Webpack.DefaultExtractAndLoadChunksRegex) {
                        regexStr = "DefaultExtractAndLoadChunksRegex";
                    } else {
                        regexStr = parsedArgs[1].toString();
                    }

                    logMessage += `([${parsedArgs[0].map((arg: any) => `"${arg}"`).join(", ")}], ${regexStr})`;
                } else {
                    logMessage += `(${filterName.length ? `${filterName}(` : ""}${parsedArgs.map(arg => `"${arg}"`).join(", ")})${filterName.length ? ")" : ""}`;
                }
=======
                if (method === "proxyLazyWebpack" || method === "LazyComponentWebpack") {
                    const [factory] = args;
                    result = factory();
                } else if (method === "extractAndLoadChunks") {
                    const [code, matcher] = args;

                    result = await Webpack.extractAndLoadChunks(code, matcher);
                    if (result === false) result = null;
                } else if (method === "mapMangledModule") {
                    const [code, mapper] = args;

                    result = Webpack.mapMangledModule(code, mapper);
                    if (Object.keys(result).length !== Object.keys(mapper).length) throw new Error("Webpack Find Fail");
                } else {
                    // @ts-ignore
                    result = Webpack[method](...args);
                }

                if (result == null || (result.$$vencordInternal != null && result.$$vencordInternal() == null)) throw new Error("Webpack Find Fail");
            } catch (e) {
                let logMessage = searchType;
                if (method === "find" || method === "proxyLazyWebpack" || method === "LazyComponentWebpack") logMessage += `(${args[0].toString().slice(0, 147)}...)`;
                else if (method === "extractAndLoadChunks") logMessage += `([${args[0].map(arg => `"${arg}"`).join(", ")}], ${args[1].toString()})`;
                else if (method === "mapMangledModule") {
                    const failedMappings = Object.keys(args[1]).filter(key => result?.[key] == null);

                    logMessage += `("${args[0]}", {\n${failedMappings.map(mapping => `\t${mapping}: ${args[1][mapping].toString().slice(0, 147)}...`).join(",\n")}\n})`;
                }
                else logMessage += `(${args.map(arg => `"${arg}"`).join(", ")})`;
>>>>>>> a43d5d59

                ReporterLogger.log("Webpack Find Fail:", logMessage);
            }
        }));

        ReporterLogger.log("Finished test");
    } catch (e) {
        ReporterLogger.log("A fatal error occurred:", e);
    }
}

runReporter();<|MERGE_RESOLUTION|>--- conflicted
+++ resolved
@@ -35,7 +35,6 @@
 
             let result: any;
             try {
-<<<<<<< HEAD
                 let result = null as any;
 
                 switch (searchType) {
@@ -47,11 +46,12 @@
                     }
                     case "extractAndLoadChunks": {
                         const [code, matcher] = args;
+                        result = true;
 
-                        result = await Webpack.extractAndLoadChunks(code, matcher);
+                        /* result = await Webpack.extractAndLoadChunks(code, matcher);
                         if (result === false) {
                             result = null;
-                        }
+                        } */
 
                         break;
                     }
@@ -117,37 +117,6 @@
                 } else {
                     logMessage += `(${filterName.length ? `${filterName}(` : ""}${parsedArgs.map(arg => `"${arg}"`).join(", ")})${filterName.length ? ")" : ""}`;
                 }
-=======
-                if (method === "proxyLazyWebpack" || method === "LazyComponentWebpack") {
-                    const [factory] = args;
-                    result = factory();
-                } else if (method === "extractAndLoadChunks") {
-                    const [code, matcher] = args;
-
-                    result = await Webpack.extractAndLoadChunks(code, matcher);
-                    if (result === false) result = null;
-                } else if (method === "mapMangledModule") {
-                    const [code, mapper] = args;
-
-                    result = Webpack.mapMangledModule(code, mapper);
-                    if (Object.keys(result).length !== Object.keys(mapper).length) throw new Error("Webpack Find Fail");
-                } else {
-                    // @ts-ignore
-                    result = Webpack[method](...args);
-                }
-
-                if (result == null || (result.$$vencordInternal != null && result.$$vencordInternal() == null)) throw new Error("Webpack Find Fail");
-            } catch (e) {
-                let logMessage = searchType;
-                if (method === "find" || method === "proxyLazyWebpack" || method === "LazyComponentWebpack") logMessage += `(${args[0].toString().slice(0, 147)}...)`;
-                else if (method === "extractAndLoadChunks") logMessage += `([${args[0].map(arg => `"${arg}"`).join(", ")}], ${args[1].toString()})`;
-                else if (method === "mapMangledModule") {
-                    const failedMappings = Object.keys(args[1]).filter(key => result?.[key] == null);
-
-                    logMessage += `("${args[0]}", {\n${failedMappings.map(mapping => `\t${mapping}: ${args[1][mapping].toString().slice(0, 147)}...`).join(",\n")}\n})`;
-                }
-                else logMessage += `(${args.map(arg => `"${arg}"`).join(", ")})`;
->>>>>>> a43d5d59
 
                 ReporterLogger.log("Webpack Find Fail:", logMessage);
             }
