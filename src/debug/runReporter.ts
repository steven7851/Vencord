--- conflicted
+++ resolved
@@ -247,7 +247,6 @@
                 }
             } catch (e) {
                 let logMessage = searchType;
-<<<<<<< HEAD
 
                 let filterName = "";
                 let parsedArgs = args;
@@ -266,7 +265,7 @@
                     parsedArgs === args &&
                     ["waitFor", "find", "findComponent", "webpackDependantLazy", "webpackDependantLazyComponent"].includes(searchType)
                 ) {
-                    let filter = parsedArgs[0].toString();
+                    let filter = String(parsedArgs[0]);
                     if (filter.length > 150) {
                         filter = filter.slice(0, 147) + "...";
                     }
@@ -277,18 +276,13 @@
                     if (parsedArgs[1] === Webpack.DefaultExtractAndLoadChunksRegex) {
                         regexStr = "DefaultExtractAndLoadChunksRegex";
                     } else {
-                        regexStr = parsedArgs[1].toString();
+                        regexStr = String(parsedArgs[1]);
                     }
 
                     logMessage += `([${parsedArgs[0].map((arg: any) => `"${arg}"`).join(", ")}], ${regexStr})`;
                 } else {
                     logMessage += `(${filterName.length ? `${filterName}(` : ""}${parsedArgs.map(arg => `"${arg}"`).join(", ")})${filterName.length ? ")" : ""}`;
                 }
-=======
-                if (method === "find" || method === "proxyLazyWebpack" || method === "LazyComponentWebpack") logMessage += `(${String(args[0]).slice(0, 147)}...)`;
-                else if (method === "extractAndLoadChunks") logMessage += `([${args[0].map(arg => `"${arg}"`).join(", ")}], ${String(args[1])})`;
-                else logMessage += `(${args.map(arg => `"${arg}"`).join(", ")})`;
->>>>>>> 2ab7d320
 
                 ReporterLogger.log("Webpack Find Fail:", logMessage);
             }
