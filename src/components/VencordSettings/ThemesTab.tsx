/*
 * Vencord, a modification for Discord's desktop app
 * Copyright (c) 2022 Vendicated and contributors
 *
 * This program is free software: you can redistribute it and/or modify
 * it under the terms of the GNU General Public License as published by
 * the Free Software Foundation, either version 3 of the License, or
 * (at your option) any later version.
 *
 * This program is distributed in the hope that it will be useful,
 * but WITHOUT ANY WARRANTY; without even the implied warranty of
 * MERCHANTABILITY or FITNESS FOR A PARTICULAR PURPOSE.  See the
 * GNU General Public License for more details.
 *
 * You should have received a copy of the GNU General Public License
 * along with this program.  If not, see <https://www.gnu.org/licenses/>.
*/

import { Settings, useSettings } from "@api/Settings";
import { classNameFactory } from "@api/Styles";
import { Flex } from "@components/Flex";
import { DeleteIcon, FolderIcon, PaintbrushIcon, PencilIcon, PlusIcon, RestartIcon } from "@components/Icons";
import { Link } from "@components/Link";
import { openPluginModal } from "@components/PluginSettings/PluginModal";
import type { UserThemeHeader } from "@main/themes";
import { openInviteModal } from "@utils/discord";
import { Margins } from "@utils/margins";
import { classes } from "@utils/misc";
import { showItemInFolder } from "@utils/native";
import { useAwaiter } from "@utils/react";
import { findByProps, findComponent } from "@webpack";
import { Card, Forms, React, showToast, TabBar, TextArea, useEffect, useRef, useState } from "@webpack/common";
import type { Ref, SyntheticEvent } from "react";

import Plugins from "~plugins";

import { AddonCard } from "./AddonCard";
import { QuickAction, QuickActionCard } from "./quickActions";
import { SettingsTab, wrapTab } from "./shared";

type FileInputProps = {
    ref: Ref<HTMLInputElement>;
    onChange: (e: SyntheticEvent<HTMLInputElement>) => void;
    multiple?: boolean;
    filters?: { name?: string; extensions: string[]; }[];
};

const FileInput = findComponent<FileInputProps>(m => m.prototype?.activateUploadDialogue && m.prototype.setRef);
const TextAreaProps = findByProps("textarea");

const cl = classNameFactory("vc-settings-theme-");

function Validator({ link }: { link: string; }) {
    const [res, err, pending] = useAwaiter(() => fetch(link).then(res => {
        if (res.status > 300) throw `${res.status} ${res.statusText}`;
        const contentType = res.headers.get("Content-Type");
        if (!contentType?.startsWith("text/css") && !contentType?.startsWith("text/plain"))
            throw "Not a CSS file. Remember to use the raw link!";

        return "Okay!";
    }));

    const text = pending
        ? "Checking..."
        : err
            ? `Error: ${err instanceof Error ? err.message : String(err)}`
            : "Valid!";

    return <Forms.FormText style={{
        color: pending ? "var(--text-muted)" : err ? "var(--text-danger)" : "var(--text-positive)"
    }}>{text}</Forms.FormText>;
}

function Validators({ themeLinks }: { themeLinks: string[]; }) {
    if (!themeLinks.length) return null;

    return (
        <>
            <Forms.FormTitle className={Margins.top20} tag="h5">Validator</Forms.FormTitle>
            <Forms.FormText>This section will tell you whether your themes can successfully be loaded</Forms.FormText>
            <div>
                {themeLinks.map(link => (
                    <Card style={{
                        padding: ".5em",
                        marginBottom: ".5em",
                        marginTop: ".5em"
                    }} key={link}>
                        <Forms.FormTitle tag="h5" style={{
                            overflowWrap: "break-word"
                        }}>
                            {link}
                        </Forms.FormTitle>
                        <Validator link={link} />
                    </Card>
                ))}
            </div>
        </>
    );
}

interface ThemeCardProps {
    theme: UserThemeHeader;
    enabled: boolean;
    onChange: (enabled: boolean) => void;
    onDelete: () => void;
}

function ThemeCard({ theme, enabled, onChange, onDelete }: ThemeCardProps) {
    return (
        <AddonCard
            name={theme.name}
            description={theme.description}
            author={theme.author}
            enabled={enabled}
            setEnabled={onChange}
            infoButton={
                IS_WEB && (
                    <div style={{ cursor: "pointer", color: "var(--status-danger" }} onClick={onDelete}>
                        <DeleteIcon />
                    </div>
                )
            }
            footer={
                <Flex flexDirection="row" style={{ gap: "0.2em" }}>
                    {!!theme.website && <Link href={theme.website}>Website</Link>}
                    {!!(theme.website && theme.invite) && " • "}
                    {!!theme.invite && (
                        <Link
                            href={`https://discord.gg/${theme.invite}`}
                            onClick={async e => {
                                e.preventDefault();
                                theme.invite != null && openInviteModal(theme.invite).catch(() => showToast("Invalid or expired invite"));
                            }}
                        >
                            Discord Server
                        </Link>
                    )}
                </Flex>
            }
        />
    );
}

enum ThemeTab {
    LOCAL,
    ONLINE
}

function ThemesTab() {
    const settings = useSettings(["themeLinks", "enabledThemes"]);

    const fileInputRef = useRef<HTMLInputElement>(null);
    const [currentTab, setCurrentTab] = useState(ThemeTab.LOCAL);
    const [themeText, setThemeText] = useState(settings.themeLinks.join("\n"));
    const [userThemes, setUserThemes] = useState<UserThemeHeader[] | null>(null);
    const [themeDir, , themeDirPending] = useAwaiter(VencordNative.themes.getThemesDir);

    useEffect(() => {
        refreshLocalThemes();
    }, []);

    async function refreshLocalThemes() {
        const themes = await VencordNative.themes.getThemesList();
        setUserThemes(themes);
    }

    // When a local theme is enabled/disabled, update the settings
    function onLocalThemeChange(fileName: string, value: boolean) {
        if (value) {
            if (settings.enabledThemes.includes(fileName)) return;
            settings.enabledThemes = [...settings.enabledThemes, fileName];
        } else {
            settings.enabledThemes = settings.enabledThemes.filter(f => f !== fileName);
        }
    }

    async function onFileUpload(e: SyntheticEvent<HTMLInputElement>) {
        e.stopPropagation();
        e.preventDefault();
        if (!e.currentTarget?.files?.length) return;
        const { files } = e.currentTarget;

        const uploads = Array.from(files, file => {
            const { name } = file;
            if (!name.endsWith(".css")) return;

            return new Promise<void>((resolve, reject) => {
                const reader = new FileReader();
                reader.onload = () => {
                    VencordNative.themes.uploadTheme(name, reader.result as string)
                        .then(resolve)
                        .catch(reject);
                };
                reader.readAsText(file);
            });
        });

        await Promise.all(uploads);
        refreshLocalThemes();
    }

    function renderLocalThemes() {
        return (
            <>
                <Card className="vc-settings-card">
                    <Forms.FormTitle tag="h5">Find Themes:</Forms.FormTitle>
                    <div style={{ marginBottom: ".5em", display: "flex", flexDirection: "column" }}>
                        <Link style={{ marginRight: ".5em" }} href="https://betterdiscord.app/themes">
                            BetterDiscord Themes
                        </Link>
                        <Link href="https://github.com/search?q=discord+theme">GitHub</Link>
                    </div>
                    <Forms.FormText>If using the BD site, click on "Download" and place the downloaded .theme.css file into your themes folder.</Forms.FormText>
                </Card>

                <Forms.FormSection title="Local Themes">
                    <QuickActionCard>
                        <>
                            {IS_WEB ?
                                (
                                    <QuickAction
                                        text={
                                            <span style={{ position: "relative" }}>
                                                Upload Theme
                                                <FileInput
                                                    ref={fileInputRef}
                                                    onChange={onFileUpload}
                                                    multiple={true}
                                                    filters={[{ extensions: ["css"] }]}
                                                />
                                            </span>
                                        }
                                        Icon={PlusIcon}
                                    />
                                ) : (
                                    <QuickAction
                                        text="Open Themes Folder"
                                        action={() => showItemInFolder(themeDir!)}
                                        disabled={themeDirPending}
                                        Icon={FolderIcon}
                                    />
                                )}
                            <QuickAction
                                text="Load missing Themes"
                                action={refreshLocalThemes}
                                Icon={RestartIcon}
                            />
                            <QuickAction
                                text="Edit QuickCSS"
                                action={() => VencordNative.quickCss.openEditor()}
                                Icon={PaintbrushIcon}
                            />

<<<<<<< HEAD
                            {Vencord.Plugins.isPluginEnabled("ClientTheme") && (
=======
                            {Settings.plugins.ClientTheme.enabled && (
>>>>>>> 02092a98
                                <QuickAction
                                    text="Edit ClientTheme"
                                    action={() => openPluginModal(Plugins.ClientTheme)}
                                    Icon={PencilIcon}
                                />
                            )}
                        </>
                    </QuickActionCard>

                    <div className={cl("grid")}>
                        {userThemes?.map(theme => (
                            <ThemeCard
                                key={theme.fileName}
                                enabled={settings.enabledThemes.includes(theme.fileName)}
                                onChange={enabled => onLocalThemeChange(theme.fileName, enabled)}
                                onDelete={async () => {
                                    onLocalThemeChange(theme.fileName, false);
                                    await VencordNative.themes.deleteTheme(theme.fileName);
                                    refreshLocalThemes();
                                }}
                                theme={theme}
                            />
                        ))}
                    </div>
                </Forms.FormSection >
            </>
        );
    }

    // When the user leaves the online theme textbox, update the settings
    function onBlur() {
        settings.themeLinks = [...new Set(
            themeText
                .trim()
                .split(/\n+/)
                .map(s => s.trim())
                .filter(Boolean)
        )];
    }

    function renderOnlineThemes() {
        return (
            <>
                <Card className="vc-settings-card vc-text-selectable">
                    <Forms.FormTitle tag="h5">Paste links to css files here</Forms.FormTitle>
                    <Forms.FormText>One link per line</Forms.FormText>
                    <Forms.FormText>Make sure to use direct links to files (raw or github.io)!</Forms.FormText>
                </Card>

                <Forms.FormSection title="Online Themes" tag="h5">
                    <TextArea
                        value={themeText}
                        onChange={setThemeText}
                        className={classes(TextAreaProps.textarea, "vc-settings-theme-links")}
                        placeholder="Theme Links"
                        spellCheck={false}
                        onBlur={onBlur}
                        rows={10}
                    />
                    <Validators themeLinks={settings.themeLinks} />
                </Forms.FormSection>
            </>
        );
    }

    return (
        <SettingsTab title="Themes">
            <TabBar
                type="top"
                look="brand"
                className="vc-settings-tab-bar"
                selectedItem={currentTab}
                onItemSelect={setCurrentTab}
            >
                <TabBar.Item
                    className="vc-settings-tab-bar-item"
                    id={ThemeTab.LOCAL}
                >
                    Local Themes
                </TabBar.Item>
                <TabBar.Item
                    className="vc-settings-tab-bar-item"
                    id={ThemeTab.ONLINE}
                >
                    Online Themes
                </TabBar.Item>
            </TabBar>

            {currentTab === ThemeTab.LOCAL && renderLocalThemes()}
            {currentTab === ThemeTab.ONLINE && renderOnlineThemes()}
        </SettingsTab>
    );
}

export default wrapTab(ThemesTab, "Themes");<|MERGE_RESOLUTION|>--- conflicted
+++ resolved
@@ -16,7 +16,7 @@
  * along with this program.  If not, see <https://www.gnu.org/licenses/>.
 */
 
-import { Settings, useSettings } from "@api/Settings";
+import { useSettings } from "@api/Settings";
 import { classNameFactory } from "@api/Styles";
 import { Flex } from "@components/Flex";
 import { DeleteIcon, FolderIcon, PaintbrushIcon, PencilIcon, PlusIcon, RestartIcon } from "@components/Icons";
@@ -251,11 +251,7 @@
                                 Icon={PaintbrushIcon}
                             />
 
-<<<<<<< HEAD
                             {Vencord.Plugins.isPluginEnabled("ClientTheme") && (
-=======
-                            {Settings.plugins.ClientTheme.enabled && (
->>>>>>> 02092a98
                                 <QuickAction
                                     text="Edit ClientTheme"
                                     action={() => openPluginModal(Plugins.ClientTheme)}
